/**
 * @file tree_schema.h
 * @author Radek Krejci <rkrejci@cesnet.cz>
 * @brief libyang representation of data model trees.
 *
 * Copyright (c) 2015 CESNET, z.s.p.o.
 *
 * This source code is licensed under BSD 3-Clause License (the "License").
 * You may not use this file except in compliance with the License.
 * You may obtain a copy of the License at
 *
 *     https://opensource.org/licenses/BSD-3-Clause
 */

#ifndef LY_TREE_SCHEMA_H_
#define LY_TREE_SCHEMA_H_

#ifdef __APPLE__
  #include <machine/endian.h>
#else
  #include <endian.h>
#endif

#include <stddef.h>
#include <stdint.h>
#include <stdio.h>

#ifdef __cplusplus
extern "C" {
#endif

/**
 * @ingroup datatree
 * @brief Macro to iterate via all sibling elements without affecting the list itself
 *
 * Works for all types of nodes despite it is data or schema tree, but all the
 * parameters must be pointers to the same type.
 *
 * Use with opening curly bracket '{'. All parameters must be of the same type.
 *
 * @param START Pointer to the starting element.
 * @param ELEM Iterator.
 */
#define LY_TREE_FOR(START, ELEM) \
    for ((ELEM) = (START); \
         (ELEM); \
         (ELEM) = (ELEM)->next)

/**
 * @ingroup datatree
 * @brief Macro to iterate via all sibling elements allowing to modify the list itself (e.g. removing elements)
 *
 * Works for all types of nodes despite it is data or schema tree, but all the
 * parameters must be pointers to the same type.
 *
 * Use with opening curly bracket '{'. All parameters must be of the same type.
 *
 * @param START Pointer to the starting element.
 * @param NEXT Temporary storage to allow removing of the current iterator content.
 * @param ELEM Iterator.
 */
#define LY_TREE_FOR_SAFE(START, NEXT, ELEM) \
    for ((ELEM) = (START); \
         (ELEM) ? (NEXT = (ELEM)->next, 1) : 0; \
         (ELEM) = (NEXT))

/**
 * @ingroup datatree
 * @brief Macro to iterate via all elements in a tree. This is the opening part
 * to the #LY_TREE_DFS_END - they always have to be used together.
 *
 * The function follows deep-first search algorithm:
 * <pre>
 *     1
 *    / \
 *   2   4
 *  /   / \
 * 3   5   6
 * </pre>
 *
 * Works for all types of nodes despite it is data or schema tree, but all the
 * parameters must be pointers to the same type. Use the same parameters for
 * #LY_TREE_DFS_BEGIN and #LY_TREE_DFS_END.
 *
 * Since the next node is selected as part of #LY_TREE_DFS_END, do not use
 * continue statement between the #LY_TREE_DFS_BEGIN and #LY_TREE_DFS_BEGIN.
 *
 * Use with opening curly bracket '{' after the macro.
 *
 * @param START Pointer to the starting element processed first.
 * @param NEXT Temporary storage, do not use.
 * @param ELEM Iterator intended for use in the block.
 */
#define LY_TREE_DFS_BEGIN(START, NEXT, ELEM)                                  \
    for ((ELEM) = (NEXT) = (START);                                           \
         (ELEM);                                                              \
         (ELEM) = (NEXT))

/**
 * @ingroup datatree
 * @brief Macro to iterate via all elements in a tree. This is the closing part
 * to the #LY_TREE_DFS_BEGIN - they always have to be used together.
 *
 * Works for all types of nodes despite it is data or schema tree, but all the
 * parameters must be pointers to the same type - basic type of the tree (struct
 * lys_node*, struct lyd_node* or struct lyxml_elem*). Use the same parameters for
 * #LY_TREE_DFS_BEGIN and #LY_TREE_DFS_END.
 *
 * Use with closing curly bracket '}' after the macro.
 *
 * @param START Pointer to the starting element processed first.
 * @param NEXT Temporary storage, do not use.
 * @param ELEM Iterator intended for use in the block.
 */
#define LY_TREE_DFS_END(START, NEXT, ELEM)                                    \
    /* select element for the next run - children first */                    \
    (NEXT) = (ELEM)->child;                                                   \
    if (sizeof(typeof(*(START))) == sizeof(struct lyd_node)) {                \
        /* child exception for leafs, leaflists and anyxml without children */\
        if (((struct lyd_node *)(ELEM))->schema->nodetype & (LYS_LEAF | LYS_LEAFLIST | LYS_ANYDATA)) { \
            (NEXT) = NULL;                                                    \
        }                                                                     \
    } else if (sizeof(typeof(*(START))) == sizeof(struct lys_node)) {         \
        /* child exception for leafs, leaflists and anyxml without children */\
        if (((struct lys_node *)(ELEM))->nodetype & (LYS_LEAF | LYS_LEAFLIST | LYS_ANYDATA)) { \
            (NEXT) = NULL;                                                    \
        }                                                                     \
    }                                                                         \
    if (!(NEXT)) {                                                            \
        /* no children */                                                     \
        if ((ELEM) == (START)) {                                              \
            /* we are done, (START) has no children */                        \
            break;                                                            \
        }                                                                     \
        /* try siblings */                                                    \
        (NEXT) = (ELEM)->next;                                                \
    }                                                                         \
    while (!(NEXT)) {                                                         \
        /* parent is already processed, go to its sibling */                  \
        if ((sizeof(typeof(*(START))) == sizeof(struct lys_node))             \
                && (((struct lys_node *)(ELEM)->parent)->nodetype == LYS_AUGMENT)) {  \
            (ELEM) = (ELEM)->parent->prev;                                    \
        } else {                                                              \
            (ELEM) = (ELEM)->parent;                                          \
        }                                                                     \
        /* no siblings, go back through parents */                            \
        if (sizeof(typeof(*(START))) == sizeof(struct lys_node)) {            \
            /* due to possible augments */                                    \
            if (lys_parent((struct lys_node *)(ELEM)) == lys_parent((struct lys_node *)(START))) { \
                /* we are done, no next element to process */                 \
                break;                                                        \
            }                                                                 \
        } else if ((ELEM)->parent == (START)->parent) {                       \
            /* we are done, no next element to process */                     \
            break;                                                            \
        }                                                                     \
        (NEXT) = (ELEM)->next;                                                \
    }

/**
 * @defgroup schematree Schema Tree
 * @{
 *
 * Data structures and functions to manipulate and access schema tree.
 */

#define LY_REV_SIZE 11   /**< revision data string length (including terminating NULL byte) */

/**
 * @brief Schema input formats accepted by libyang [parser functions](@ref howtoschemasparsers).
 */
typedef enum {
    LYS_IN_UNKNOWN = 0,  /**< unknown format, used as return value in case of error */
    LYS_IN_YANG = 1,     /**< YANG schema input format */
    LYS_IN_YIN = 2       /**< YIN schema input format */
} LYS_INFORMAT;

/**
 * @brief Schema output formats accepted by libyang [printer functions](@ref howtoschemasprinters).
 */
typedef enum {
    LYS_OUT_UNKNOWN = 0, /**< unknown format, used as return value in case of error */
    LYS_OUT_YANG = 1,    /**< YANG schema output format */
    LYS_OUT_YIN = 2,     /**< YIN schema output format */
    LYS_OUT_TREE,        /**< Tree schema output format, for more information see the [printers](@ref howtoschemasprinters) page */
    LYS_OUT_INFO,        /**< Info schema output format, for more information see the [printers](@ref howtoschemasprinters) page */
} LYS_OUTFORMAT;

/* shortcuts for common in and out formats */
#define LYS_YANG 1       /**< YANG schema format, used for #LYS_INFORMAT and #LYS_OUTFORMAT */
#define LYS_YIN 2        /**< YIN schema format, used for #LYS_INFORMAT and #LYS_OUTFORMAT */

/**
 * @brief YANG schema node types
 *
 * Values are defined as separated bit values to allow checking using bitwise operations for multiple nodes.
 */
typedef enum lys_nodetype {
    LYS_UNKNOWN = 0x0000,        /**< uninitalized unknown statement node */
    LYS_CONTAINER = 0x0001,      /**< container statement node */
    LYS_CHOICE = 0x0002,         /**< choice statement node */
    LYS_LEAF = 0x0004,           /**< leaf statement node */
    LYS_LEAFLIST = 0x0008,       /**< leaf-list statement node */
    LYS_LIST = 0x0010,           /**< list statement node */
    LYS_ANYXML = 0x0020,         /**< anyxml statement node */
    LYS_CASE = 0x0040,           /**< case statement node */
    LYS_NOTIF = 0x0080,          /**< notification statement node */
    LYS_RPC = 0x0100,            /**< rpc statement node */
    LYS_INPUT = 0x0200,          /**< input statement node */
    LYS_OUTPUT = 0x0400,         /**< output statement node */
    LYS_GROUPING = 0x0800,       /**< grouping statement node */
    LYS_USES = 0x1000,           /**< uses statement node */
    LYS_AUGMENT = 0x2000,        /**< augment statement node */
    LYS_ACTION = 0x4000,         /**< action statement node */
    LYS_ANYDATA = 0x8020         /**< anydata statement node, in tests it can be used for both #LYS_ANYXML and #LYS_ANYDATA */
} LYS_NODE;

/* all nodes sharing the node namespace except RPCs and notifications */
#define LYS_NO_RPC_NOTIF_NODE 0x007F

#define LYS_ANY 0x7FFF

/**
 * @defgroup extensions YANG Extensions
 *
 * @{
 */

/**
 * @brief Extension types
 */
typedef enum {
    LYEXT_ERR = -1,                /**< error value when #LYEXT_TYPE is expected as return value of a function */
    LYEXT_FLAG = 0,                /**< simple extension with no substatements;
                                        instances are stored directly as ::lys_ext_instance and no cast is needed;
                                        plugins are expected directly as ::lys_ext_plugin and no cast is done */
} LYEXT_TYPE;

/**
 * @brief Extension instance structure parent enumeration
 */
typedef enum {
    LYEXT_PAR_MODULE,              /**< ::lys_module or ::lys_submodule */
    LYEXT_PAR_NODE,                /**< ::lys_node (and the derived structures) */
    LYEXT_PAR_TPDF,                /**< ::lys_tpdf */
    LYEXT_PAR_TYPE,                /**< ::lys_type */
    LYEXT_PAR_TYPE_BIT,            /**< ::lys_type_bit */
    LYEXT_PAR_TYPE_ENUM,           /**< ::lys_type_enum */
    LYEXT_PAR_FEATURE,             /**< ::lys_feature */
    LYEXT_PAR_MUST,                /**< ::lys_restr as must statement */
    LYEXT_PAR_RANGE,               /**< ::lys_restr as range statement */
    LYEXT_PAR_LENGTH,              /**< ::lys_restr as length statement */
    LYEXT_PAR_PATTERN,             /**< ::lys_restr as pattern statement */
    LYEXT_PAR_WHEN,                /**< ::lys_when */
    LYEXT_PAR_IDENT,               /**< ::lys_ident */
    LYEXT_PAR_EXT,                 /**< ::lys_ext */
    LYEXT_PAR_EXTINST,             /**< ::lys_ext_instance */
    LYEXT_PAR_REFINE,              /**< ::lys_refine */
    LYEXT_PAR_DEVIATION,           /**< ::lys_deviation */
    LYEXT_PAR_DEVIATE,             /**< ::lys_deviate */
    LYEXT_PAR_IMPORT,              /**< ::lys_import */
    LYEXT_PAR_INCLUDE,             /**< ::lys_include */
    LYEXT_PAR_REVISION,            /**< ::lys_revision */
    LYEXT_PAR_IFFEATURE            /**< ::lys_iffeature */
} LYEXT_PAR;

/**
 * @brief List of substatement without extensions storage. If the module contains extension instances in these
 * substatements, they are stored with the extensions of the parent statement and flag to show to which substatement
 * they belongs to.
 *
 * For example, if the extension is supposed to be instantiated as a child to the description statement, libyang
 * stores the description just as its value. So, for example in case of the module's description, the description's
 * extension instance is actually stored in the lys_module's extensions list with the ::lys_ext_instance#substmt set to
 * #LYEXT_SUBSTMT_DESCRIPTION, ::lys_ext_instance#parent_type is LYEXT_PAR_MODULE and the ::lys_ext_instance#parent
 * points to the ::lys_module structure.
 */
typedef enum {
    LYEXT_SUBSTMT_SELF = 0,      /**< extension of the structure itself, not substatement's */
    LYEXT_SUBSTMT_ARGUMENT,      /**< extension of the argument statement, can appear in lys_ext */
    LYEXT_SUBSTMT_BASE,          /**< extension of the base statement, can appear (repeatedly) in lys_type and lys_ident */
    LYEXT_SUBSTMT_BELONGSTO,     /**< extension of the belongs-to statement, can appear in lys_submodule */
    LYEXT_SUBSTMT_CONFIG,        /**< extension of the config statement, can appear in lys_node and lys_deviate */
    LYEXT_SUBSTMT_CONTACT,       /**< extension of the contact statement, can appear in lys_module */
    LYEXT_SUBSTMT_DEFAULT,       /**< extension of the default statement, can appear in lys_node_leaf, lys_node_leaflist,
                                      lys_node_choice and lys_deviate */
    LYEXT_SUBSTMT_DESCRIPTION,   /**< extension of the description statement, can appear in lys_module, lys_submodule,
                                      lys_node, lys_import, lys_include, lys_ext, lys_feature, lys_tpdf, lys_restr,
                                      lys_ident, lys_deviation, lys_type_enum, lys_type_bit, lys_when and lys_revision */
    LYEXT_SUBSTMT_ERRTAG,        /**< extension of the error-app-tag statement, can appear in lys_restr */
    LYEXT_SUBSTMT_ERRMSG,        /**< extension of the error-message statement, can appear in lys_restr */
    LYEXT_SUBSTMT_DIGITS,        /**< extension of the fraction-digits statement, can appear in lys_type */
    LYEXT_SUBSTMT_KEY,           /**< extension of the key statement, can appear in lys_node_list */
    LYEXT_SUBSTMT_MANDATORY,     /**< extension of the mandatory statement, can appear in lys_node_leaf, lys_node_choice,
                                      lys_node_anydata and lys_deviate */
    LYEXT_SUBSTMT_MAX,           /**< extension of the max-elements statement, can appear in lys_node_list,
                                      lys_node_leaflist and lys_deviate */
    LYEXT_SUBSTMT_MIN,           /**< extension of the min-elements statement, can appear in lys_node_list,
                                      lys_node_leaflist and lys_deviate */
    LYEXT_SUBSTMT_MODIFIER,      /**< extension of the modifier statement, can appear in lys_restr */
    LYEXT_SUBSTMT_NAMESPACE,     /**< extension of the namespace statement, can appear in lys_module */
    LYEXT_SUBSTMT_ORDEREDBY,     /**< extension of the ordered-by statement, can appear in lys_node_list and lys_node_leaflist */
    LYEXT_SUBSTMT_ORGANIZATION,  /**< extension of the organization statement, can appear in lys_module and lys_submodule */
    LYEXT_SUBSTMT_PATH,          /**< extension of the path statement, can appear in lys_type */
    LYEXT_SUBSTMT_POSITION,      /**< extension of the position statement, can appear in lys_type_bit */
    LYEXT_SUBSTMT_PREFIX,        /**< extension of the prefix statement, can appear in lys_module, lys_submodule (for
                                      belongs-to's prefix) and lys_import */
    LYEXT_SUBSTMT_PRESENCE,      /**< extension of the presence statement, can appear in lys_node_container */
    LYEXT_SUBSTMT_REFERENCE,     /**< extension of the reference statement, can appear in lys_module, lys_submodule,
                                      lys_node, lys_import, lys_include, lys_revision, lys_tpdf, lys_restr, lys_ident,
                                      lys_ext, lys_feature, lys_deviation, lys_type_enum, lys_type_bit and lys_when */
    LYEXT_SUBSTMT_REQINST,       /**< extension of the require-instance statement, can appear in lys_type */
    LYEXT_SUBSTMT_REVISIONDATE,  /**< extension of the revision-date statement, can appear in lys_import and lys_include */
    LYEXT_SUBSTMT_STATUS,        /**< extension of the status statement, can appear in lys_tpdf, lys_node, lys_ident,
                                      lys_ext, lys_feature, lys_type_enum and lys_type_bit */
    LYEXT_SUBSTMT_UNIQUE,        /**< extension of the unique statement, can appear in lys_node_list and lys_deviate */
    LYEXT_SUBSTMT_UNITS,         /**< extension of the units statement, can appear in lys_tpdf, lys_node_leaf,
                                      lys_node_leaflist and lys_deviate */
    LYEXT_SUBSTMT_VALUE,         /**< extension of the value statement, can appear in lys_type_enum */
    LYEXT_SUBSTMT_VERSION,       /**< extension of the yang-version statement, can appear in lys_module and lys_submodule */
    LYEXT_SUBSTMT_YINELEM        /**< extension of the yin-element statement, can appear in lys_ext */
} LYEXT_SUBSTMT;

/**
 * @defgroup extflags Extension flags
 * @ingroup extensions
 *
 * Various flags for extensions.

 * @{
 */
#define LYEXT_OPT_DUP        0x01    /**< The instance contains the duplicated data when the statement was instantiated
                                          via uses from a grouping */
#define LYEXT_OPT_INHERIT    0x02    /**< When instantiated in lys_node, the extension is supposed to be inherited
                                          into the children lys_node elements. The plugin can affect inheriting by a
                                          callback to decide if the extension instance is supposed to be inherited.
                                          The extension instance with this flag is not printed and it is just a shadow
                                          copy of the original extension instance in some of the parents. */
/**
 * @}
 */

/**
 * @brief YANG extension definition
 */
struct lys_ext {
    const char *name;                /**< extension name */
    const char *dsc;                 /**< description statement (optional) */
    const char *ref;                 /**< reference statement (optional) */
    uint16_t flags;                  /**< LYS_STATUS_* and LYS_YINELEM values (@ref snodeflags) */
    uint8_t ext_size;                /**< number of elements in #ext array */
    uint8_t padding[1];              /**< padding for compatibility with ::lys_node */
    struct lys_ext_instance **ext;   /**< array of pointers to the extension instances */
    const char *argument;            /**< argument name, NULL if not specified, replacement for ::lys_node's iffeature */
    struct lys_module *module;       /**< link to the extension's data model */
    struct lyext_plugin *plugin;     /**< pointer to the plugin's data if any */
};

/**
 * @brief Generic extension instance structure
 *
 * The structure can be cast to another lys_ext_instance_* structure according to the extension type
 * that can be get via lys_ext_type() function. Check the #LYEXT_TYPE values to get know the specific mapping
 * between the extension type and lys_ext_instance_* structures.
 */
struct lys_ext_instance {
    struct lys_ext *def;             /**< definition of the instantiated extension,
                                          according to the type in the extension's plugin structure, the
                                          structure can be cast to the more specific structure */
    void *parent;                    /**< pointer to the parent element holding the extension instance(s), use
                                          ::lys_ext_instance#parent_type to access the schema element */
    const char *arg_value;           /**< value of the instance's argument, if defined */
    uint16_t flags;                  /**< [extension flags](@ref extflags) */
    uint8_t ext_size;                /**< number of elements in #ext array */
    uint8_t substmt_index;           /**< since some of the substatements can appear multiple times, it is needed to
                                          keep the position of the specific instance of the substatement which contains
                                          this extension instance. Order of both, the extension and substatement,
                                          instances is the same. The index is filled only for LYEXT_SUBSTMT_BASE,
                                          LYEXT_SUBSTMT_DEFAULT and LYEXT_SUBSTMT_UNIQUE values of the
                                          ::lys_ext_instance#substmt member. To get the correct pointer to the
                                          data connected with the index, use lys_ext_instance_substmt() */
    struct lys_ext_instance **ext;   /**< array of pointers to the extension instances */
    LYEXT_SUBSTMT substmt;           /**< id for the case the extension instance is actually inside some of the
                                          node's member's (substatements). libyang does not store extension instances
                                          for all possible statements to save some, commonly unused, space. */
    LYEXT_PAR parent_type;           /**< type of the parent structure */
};

/**
 * @brief Get address of the substatement structure to which the extension instance refers.
 *
 * If the extension instance's substmt value is 0, NULL is returned (extension instance refers to the parent, not to
 * any of the parent's substatements).
 *
 * Returned pointer is supposed to be cast according to the extension instance's substmt value:
 *  LYEXT_SUBSTMT_ARGUMENT     -> const char* (lys_ext_instance.arg_value)
 *  LYEXT_SUBSTMT_BASE         -> struct lys_ident* (lys_type.info.ident.ref[index] or lys_ident.base[index])
 *  LYEXT_SUBSTMT_BELONGSTO    -> struct lys_module* (lys_submodule.belongsto)
 *  LYEXT_SUBSTMT_CONFIG       -> uint16_t* (e.g. lys_node.flags, use #LYS_CONFIG_MASK to get only the config flag)
 *  LYEXT_SUBSTMT_CONTACT      -> const char* (e.g. lys_module.contact)
 *  LYEXT_SUBSTMT_DEFAULT      -> const char* (e.g. lys_node_leaflist.dflt[index]) or struct lys_node*
 *                                (lys_node_choice.dflt) depending on the parent
 *  LYEXT_SUBSTMT_DESCRIPTION  -> const char* (e.g. lys_module.dsc)
 *  LYEXT_SUBSTMT_ERRTAG       -> const char* (lys_restr.eapptag)
 *  LYEXT_SUBSTMT_ERRMSG       -> const char* (lys_restr.emsg)
 *  LYEXT_SUBSTMT_DIGITS       -> uint8_t* (lys_type.info.dec64.dig)
 *  LYEXT_SUBSTMT_KEY          -> struct lys_node_leaf** (lys_node_list.keys)
 *  LYEXT_SUBSTMT_MANDATORY    -> uint16_t* (e.g. lys_node.flags, use #LYS_MAND_MASK to get only the mandatory flag)
 *  LYEXT_SUBSTMT_MAX          -> uint32_t* (e.g. lys_node_list.max)
 *  LYEXT_SUBSTMT_MIN          -> uint32_t* (e.g. lys_node_list.min)
 *  LYEXT_SUBSTMT_MODIFIER     -> NULL, the substatement is stored as a special value of the first byte of the
 *                                restriction's expression (ly_restr.expr[0])
 *  LYEXT_SUBSTMT_NAMESPACE    -> cont char* (lys_module.ns)
 *  LYEXT_SUBSTMT_ORDEREDBY    -> uint16_t* (e.g. lys_node.flags, use #LYS_USERORDERED as mask to get the flag)
 *  LYEXT_SUBSTMT_ORGANIZATION -> const char* (e.g. lys_module.org)
 *  LYEXT_SUBSTMT_PATH         -> const char* (lys_type.info.lref.path)
 *  LYEXT_SUBSTMT_POSITION     -> uint32_t* (bit.pos)
 *  LYEXT_SUBSTMT_PREFIX       -> const char* (e.g. lys_module.prefix)
 *  LYEXT_SUBSTMT_PRESENCE     -> const char* (lys_node_container.presence)
 *  LYEXT_SUBSTMT_REFERENCE    -> const char* (e.g. lys_node.ref)
 *  LYEXT_SUBSTMT_REQINST      -> int8_t* (lys_type.info.lref.req or lys_type.info.inst.req)
 *  LYEXT_SUBSTMT_REVISIONDATE -> const char* (e.g. lys_import.rev)
 *  LYEXT_SUBSTMT_STATUS       -> uint16_t* (e.g. lys_node.flags, use #LYS_STATUS_MASK to get only the status flag)
 *  LYEXT_SUBSTMT_UNIQUE       -> struct lys_unique* (lys_node_list.unique[index])
 *  LYEXT_SUBSTMT_UNITS        -> const char* (e.g. lys_node_leaf.units)
 *  LYEXT_SUBSTMT_VALUE        -> int32_t* (enm.value
 *  LYEXT_SUBSTMT_VERSION      -> NULL, the version is stored as a bit-field value so the address cannot be returned,
 *                                however the value can be simply accessed as ((struct lys_module*)ext->parent)->version
 *  LYEXT_SUBSTMT_YINELEM      -> NULL, the substatement is stored as a flag
 *
 * @param[in] ext The extension instance to explore
 * @return Pointer to the data connected with the statement where the extension was instantiated. Details about
 * casting the returned pointer are described above.
 */
const void *lys_ext_instance_substmt(const struct lys_ext_instance *ext);

/**
 * @brief Get the type of the extension to be able to decide how the instance structure can be cast.
 *
 * @param[in] ext Generic extension instance structure.
 * @return Extension type.
 */
LYEXT_TYPE lys_ext_instance_type(struct lys_ext_instance *ext);

/**
 * @brief Get the position of the extension instance in the extensions list.
 *
 * @param[in] def Definition of the extension to search
 * @param[in] ext Extensions list as they are stored in the schema tree nodes
 * @param[in] ext_size Number of items in the extensions list
 * @return -1 in case the extension is not present in the list, index of the extension in the provided list otherwise
 */
int lys_ext_instance_presence(struct lys_ext *def, struct lys_ext_instance **ext, uint8_t ext_size);

/**
 * @brief Load the available YANG extensions plugins from the plugin directory (LIBDIR/libyang/).
 *
 * This function is automatically called whenever a new context is created. Note that the removed plugins are kept
 * in use until all the created contexts are destroyed via ly_ctx_destroy(), so only the newly added plugins are
 * usually loaded by this function.
 */
void lyext_load_plugins(void);

/**
 * @brief Unload all the YANG extensions plugins.
 *
 * This function is automatically called whenever the context is destroyed. Note, that in case there is still a
 * libyang context in use, the function does nothing since unloading the plugins would break the context's modules
 * which may refer/use the plugins.
 *
 * Since the function is called with ly_ctx_destroy(), there is usually no need to call this function manually.
 */
int lyext_clean_plugins(void);

/**
 * @brief Main schema node structure representing YANG module.
 *
 * Compatible with ::lys_submodule structure with exception of the last, #ns member, which is replaced by
 * ::lys_submodule#belongsto member. Sometimes, ::lys_submodule can be provided casted to ::lys_module. Such a thing
 * can be determined via the #type member value.
 *
 *
 */
struct lys_module {
    struct ly_ctx *ctx;              /**< libyang context of the module (mandatory) */
    const char *name;                /**< name of the module (mandatory) */
    const char *prefix;              /**< prefix of the module (mandatory) */
    const char *dsc;                 /**< description of the module */
    const char *ref;                 /**< cross-reference for the module */
    const char *org;                 /**< party/company responsible for the module */
    const char *contact;             /**< contact information for the module */
    const char *filepath;            /**< path, if the schema was read from a file, NULL in case of reading from memory */
    uint8_t type:1;                  /**< 0 - structure type used to distinguish structure from ::lys_submodule */
    uint8_t version:3;               /**< yang-version:
                                          - 0 = not specified, YANG 1.0 as default,
                                          - 1 = YANG 1.0,
                                          - 2 = YANG 1.1 */
    uint8_t deviated:2;              /**< deviated flag:
                                          - 0 = not deviated,
                                          - 1 = the module is deviated by another module,
                                          - 2 = deviation applied to this module are temporarily off */
    uint8_t disabled:1;              /**< flag if the module is disabled in the context */
    uint8_t implemented:1;           /**< flag if the module is implemented, not just imported */

    /* array sizes */
    uint8_t rev_size;                /**< number of elements in #rev array */
    uint8_t imp_size;                /**< number of elements in #imp array */
    uint8_t inc_size;                /**< number of elements in #inc array */

    uint16_t ident_size;             /**< number of elements in #ident array */
    uint8_t tpdf_size;               /**< number of elements in #tpdf array */
    uint8_t features_size;           /**< number of elements in #features array */

    uint8_t augment_size;            /**< number of elements in #augment array */
    uint8_t deviation_size;          /**< number of elements in #deviation array */
    uint8_t extensions_size;         /**< number of elements in #extensions array */
    uint8_t ext_size;                /**< number of elements in #ext array */

    struct lys_revision *rev;        /**< array of the module revisions, revisions[0] is always the last (newest)
                                          revision of the module */
    struct lys_import *imp;          /**< array of imported modules */
    struct lys_include *inc;         /**< array of included submodules */
    struct lys_tpdf *tpdf;           /**< array of typedefs */
    struct lys_ident *ident;         /**< array of identities */
    struct lys_feature *features;    /**< array of feature definitions */
    struct lys_node_augment *augment;/**< array of augments */
    struct lys_deviation *deviation; /**< array of specified deviations */
    struct lys_ext *extensions;      /**< array of specified extensions */
    struct lys_ext_instance **ext;   /**< array of pointers to the extension instances */

    /* specific module's items in comparison to submodules */
    struct lys_node *data;           /**< first data statement, includes also RPCs and Notifications */
    const char *ns;                  /**< namespace of the module (mandatory) */
};

/**
 * @brief Submodule schema node structure that can be included into a YANG module.
 *
 * Compatible with ::lys_module structure with exception of the last, #belongsto member, which is replaced by
 * ::lys_module#data and ::lys_module#ns members. Sometimes, ::lys_submodule can be provided casted to ::lys_module.
 * Such a thing can be determined via the #type member value.
 *
 */
struct lys_submodule {
    struct ly_ctx *ctx;              /**< libyang context of the submodule (mandatory) */
    const char *name;                /**< name of the submodule (mandatory) */
    const char *prefix;              /**< prefix of the belongs-to module */
    const char *dsc;                 /**< description of the submodule */
    const char *ref;                 /**< cross-reference for the submodule */
    const char *org;                 /**< party responsible for the submodule */
    const char *contact;             /**< contact information for the submodule */
    const char *filepath;            /**< path to the file from which the submodule was read */
    uint8_t type:1;                  /**< 1 - structure type used to distinguish structure from ::lys_module */
    uint8_t padding:7;               /**< not used, kept for compatibility with ::lys_module */

    /* array sizes */
    uint8_t rev_size;                /**< number of elements in #rev array */
    uint8_t imp_size;                /**< number of elements in #imp array */
    uint8_t inc_size;                /**< number of elements in #inc array */

    uint16_t ident_size;             /**< number of elements in #ident array */
    uint8_t tpdf_size;               /**< number of elements in #tpdf array */
    uint8_t features_size;           /**< number of elements in #features array */

    uint8_t augment_size;            /**< number of elements in #augment array */
    uint8_t deviation_size;          /**< number of elements in #deviation array */
    uint8_t extensions_size;         /**< number of elements in #extensions array */
    uint8_t ext_size;                /**< number of elements in #ext array */

    struct lys_revision *rev;        /**< array of the module revisions, revisions[0] is always the last (newest)
                                          revision of the submodule */
    struct lys_import *imp;          /**< array of imported modules */
    struct lys_include *inc;         /**< array of included submodules */
    struct lys_tpdf *tpdf;           /**< array of typedefs */
    struct lys_ident *ident;         /**< array if identities */
    struct lys_feature *features;    /**< array of feature definitions */
    struct lys_node_augment *augment;/**< array of augments */
    struct lys_deviation *deviation; /**< array of specified deviations */
    struct lys_ext *extensions;      /**< array of specified extensions */
    struct lys_ext_instance **ext;   /**< array of pointers to the extension instances */

    /* specific submodule's items in comparison to modules */
    struct lys_module *belongsto;    /**< belongs-to (parent module) */
};

/**
 * @brief YANG built-in types
 */
typedef enum {
    LY_TYPE_ERR = -1,    /**< Error (return value for lyd_leaf_type()) */
    LY_TYPE_DER = 0,     /**< Derived type */
    LY_TYPE_BINARY,      /**< Any binary data ([RFC 6020 sec 9.8](http://tools.ietf.org/html/rfc6020#section-9.8)) */
    LY_TYPE_BITS,        /**< A set of bits or flags ([RFC 6020 sec 9.7](http://tools.ietf.org/html/rfc6020#section-9.7)) */
    LY_TYPE_BOOL,        /**< "true" or "false" ([RFC 6020 sec 9.5](http://tools.ietf.org/html/rfc6020#section-9.5)) */
    LY_TYPE_DEC64,       /**< 64-bit signed decimal number ([RFC 6020 sec 9.3](http://tools.ietf.org/html/rfc6020#section-9.3))*/
    LY_TYPE_EMPTY,       /**< A leaf that does not have any value ([RFC 6020 sec 9.11](http://tools.ietf.org/html/rfc6020#section-9.11)) */
    LY_TYPE_ENUM,        /**< Enumerated strings ([RFC 6020 sec 9.6](http://tools.ietf.org/html/rfc6020#section-9.6)) */
    LY_TYPE_IDENT,       /**< A reference to an abstract identity ([RFC 6020 sec 9.10](http://tools.ietf.org/html/rfc6020#section-9.10)) */
    LY_TYPE_INST,        /**< References a data tree node ([RFC 6020 sec 9.13](http://tools.ietf.org/html/rfc6020#section-9.13)) */
    LY_TYPE_LEAFREF,     /**< A reference to a leaf instance ([RFC 6020 sec 9.9](http://tools.ietf.org/html/rfc6020#section-9.9))*/
    LY_TYPE_STRING,      /**< Human-readable string ([RFC 6020 sec 9.4](http://tools.ietf.org/html/rfc6020#section-9.4)) */
    LY_TYPE_UNION,       /**< Choice of member types ([RFC 6020 sec 9.12](http://tools.ietf.org/html/rfc6020#section-9.12)) */
    LY_TYPE_INT8,        /**< 8-bit signed integer ([RFC 6020 sec 9.2](http://tools.ietf.org/html/rfc6020#section-9.2)) */
    LY_TYPE_UINT8,       /**< 8-bit unsigned integer ([RFC 6020 sec 9.2](http://tools.ietf.org/html/rfc6020#section-9.2)) */
    LY_TYPE_INT16,       /**< 16-bit signed integer ([RFC 6020 sec 9.2](http://tools.ietf.org/html/rfc6020#section-9.2)) */
    LY_TYPE_UINT16,      /**< 16-bit unsigned integer ([RFC 6020 sec 9.2](http://tools.ietf.org/html/rfc6020#section-9.2)) */
    LY_TYPE_INT32,       /**< 32-bit signed integer ([RFC 6020 sec 9.2](http://tools.ietf.org/html/rfc6020#section-9.2)) */
    LY_TYPE_UINT32,      /**< 32-bit unsigned integer ([RFC 6020 sec 9.2](http://tools.ietf.org/html/rfc6020#section-9.2)) */
    LY_TYPE_INT64,       /**< 64-bit signed integer ([RFC 6020 sec 9.2](http://tools.ietf.org/html/rfc6020#section-9.2)) */
    LY_TYPE_UINT64,      /**< 64-bit unsigned integer ([RFC 6020 sec 9.2](http://tools.ietf.org/html/rfc6020#section-9.2)) */
} LY_DATA_TYPE;
#define LY_DATA_TYPE_COUNT 20        /**< number of #LY_DATA_TYPE built-in types */
#define LY_DATA_TYPE_MASK 0x3f       /**< mask for valid type values, 2 bits are reserver for #LY_TYPE_LEAFREF_UNRES and
                                          #LY_TYPE_INST_UNRES in case of parsing with #LYD_OPT_EDIT options. */
/* used only in lyd_node value_type attribute */
#define LY_TYPE_LEAFREF_UNRES 0x40   /**< flag for unresolved leafref, the rest of bits store the target node's type and
                                          the value union is filled as if being the target node's type */
#define LY_TYPE_INST_UNRES 0x80      /**< flag for unresolved instance-identifier, always used in conjunction with LY_TYPE_INST
                                          and the value union should not be accessed */

/**
 *
 */
struct lys_type_info_binary {
    struct lys_restr *length;    /**< length restriction (optional), see
                                      [RFC 6020 sec. 9.4.4](http://tools.ietf.org/html/rfc6020#section-9.4.4) */
};

/**
 * @brief Single bit value specification for ::lys_type_info_bits.
 */
struct lys_type_bit {
    const char *name;                /**< bit's name (mandatory) */
    const char *dsc;                 /**< bit's description (optional) */
    const char *ref;                 /**< bit's reference (optional) */
    uint16_t flags;                  /**< bit's flags, whether the position was auto-assigned
                                          and the status(one of LYS_NODE_STATUS_* values or 0 for default) */
    uint8_t ext_size;                /**< number of elements in #ext array */
    uint8_t iffeature_size;          /**< number of elements in the #iffeature array */

    /* 32b padding for compatibility with ::lys_node */
    uint32_t pos;                    /**< bit's position (mandatory) */

    struct lys_ext_instance **ext;   /**< array of pointers to the extension instances */
    struct lys_iffeature *iffeature; /**< array of if-feature expressions */
};

/**
 * @brief Container for information about bits types (#LY_TYPE_BINARY), used in ::lys_type_info.
 */
struct lys_type_info_bits {
    struct lys_type_bit *bit;/**< array of bit definitions */
    int count;               /**< number of bit definitions in the bit array */
};

/**
 * @brief Container for information about decimal64 types (#LY_TYPE_DEC64), used in ::lys_type_info.
 */
struct lys_type_info_dec64 {
    struct lys_restr *range; /**< range restriction (optional), see
                                  [RFC 6020 sec. 9.2.4](http://tools.ietf.org/html/rfc6020#section-9.2.4) */
    uint8_t dig;             /**< fraction-digits restriction (mandatory). Note that in case of types not directly
                                  derived from built-in decimal64, dig is present even it cannot be specified in schema.
                                  That's because the value is inherited for simpler access to the value and easier
                                  manipulation with the decimal64 data */
    uint64_t div;            /**< auxiliary value for moving decimal point (dividing the stored value to get the real value) */
};

/**
 * @brief Single enumeration value specification for ::lys_type_info_enums.
 */
struct lys_type_enum {
    const char *name;                /**< enum's name (mandatory) */
    const char *dsc;                 /**< enum's description (optional) */
    const char *ref;                 /**< enum's reference (optional) */
    uint16_t flags;                  /**< enum's flags, whether the value was auto-assigned
                                          and the status(one of LYS_NODE_STATUS_* values or 0 for default) */
    uint8_t ext_size;                /**< number of elements in #ext array */
    uint8_t iffeature_size;          /**< number of elements in the #iffeature array */

    /* 32b padding for compatibility with ::lys_node */
    int32_t value;                   /**< enum's value (mandatory) */

    struct lys_ext_instance **ext;   /**< array of pointers to the extension instances */
    struct lys_iffeature *iffeature; /**< array of if-feature expressions */
};

/**
 * @brief Container for information about enumeration types (#LY_TYPE_ENUM), used in ::lys_type_info.
 */
struct lys_type_info_enums {
    struct lys_type_enum *enm;/**< array of enum definitions */
    int count;               /**< number of enum definitions in the enm array */
};

/**
 * @brief Container for information about identity types (#LY_TYPE_IDENT), used in ::lys_type_info.
 */
struct lys_type_info_ident {
    struct lys_ident **ref;   /**< array of pointers (reference) to the identity definition (mandatory) */
    int count;                /**< number of base identity references */
};

/**
 * @brief Container for information about instance-identifier types (#LY_TYPE_INST), used in ::lys_type_info.
 */
struct lys_type_info_inst {
    int8_t req;              /**< require-instance restriction, see
                                  [RFC 6020 sec. 9.13.2](http://tools.ietf.org/html/rfc6020#section-9.13.2):
                                  - -1 = false,
                                  - 0 not defined (true),
                                  - 1 = true */
};

/**
 * @brief Container for information about integer types, used in ::lys_type_info.
 */
struct lys_type_info_num {
    struct lys_restr *range; /**< range restriction (optional), see
                                  [RFC 6020 sec. 9.2.4](http://tools.ietf.org/html/rfc6020#section-9.2.4) */
};

/**
 * @brief Container for information about leafref types (#LY_TYPE_LEAFREF), used in ::lys_type_info.
 */
struct lys_type_info_lref {
    const char *path;        /**< path to the referred leaf or leaf-list node (mandatory), see
                                  [RFC 6020 sec. 9.9.2](http://tools.ietf.org/html/rfc6020#section-9.9.2) */
    struct lys_node_leaf* target; /**< target schema node according to path */
    int8_t req;              /**< require-instance restriction:
                                  - -1 = false,
                                  - 0 not defined (true),
                                  - 1 = true */
};

/**
 * @brief Container for information about string types (#LY_TYPE_STRING), used in ::lys_type_info.
 */
struct lys_type_info_str {
    struct lys_restr *length;/**< length restriction (optional), see
                                  [RFC 6020 sec. 9.4.4](http://tools.ietf.org/html/rfc6020#section-9.4.4) */
    struct lys_restr *patterns; /**< array of pattern restrictions (optional), see
                                  [RFC 6020 sec. 9.4.6](http://tools.ietf.org/html/rfc6020#section-9.4.6)
                                  In each pattern, the first byte of expr is modifier:
                                  - 0x06 (ACK) for match
                                  - 0x15 (NACK) for invert-match
                                  So the expression itself always starts at expr[1] */
    int pat_count;           /**< number of pattern definitions in the patterns array */
};

/**
 * @brief Container for information about union types (#LY_TYPE_UNION), used in ::lys_type_info.
 */
struct lys_type_info_union {
    struct lys_type *types;  /**< array of union's subtypes */
    int count;               /**< number of subtype definitions in types array */
    int has_ptr_type;        /**< types include an instance-identifier or leafref meaning the union must always be resolved
                                  after parsing */
};

/**
 * @brief Union for holding type-specific information in ::lys_type.
 */
union lys_type_info {
    struct lys_type_info_binary binary; /**< part for #LY_TYPE_BINARY */
    struct lys_type_info_bits bits;     /**< part for #LY_TYPE_BITS */
    struct lys_type_info_dec64 dec64;   /**< part for #LY_TYPE_DEC64 */
    struct lys_type_info_enums enums;   /**< part for #LY_TYPE_ENUM */
    struct lys_type_info_ident ident;   /**< part for #LY_TYPE_IDENT */
    struct lys_type_info_inst inst;     /**< part for #LY_TYPE_INST */
    struct lys_type_info_num num;       /**< part for integer types */
    struct lys_type_info_lref lref;     /**< part for #LY_TYPE_LEAFREF */
    struct lys_type_info_str str;       /**< part for #LY_TYPE_STRING */
    struct lys_type_info_union uni;     /**< part for #LY_TYPE_UNION */
};

/**
 * @brief YANG type structure providing information from the schema
 */
struct lys_type {
    const char *module_name;         /**< module name of the type referenced in der pointer*/
    LY_DATA_TYPE base;               /**< base type */
    uint8_t ext_size;                /**< number of elements in #ext array */
    struct lys_ext_instance **ext;   /**< array of pointers to the extension instances */
    struct lys_tpdf *der;            /**< pointer to the superior typedef. If NULL,
                                          structure provides information about one of the built-in types */
    struct lys_tpdf *parent;         /**< except ::lys_tpdf, it can points also to ::lys_node_leaf or ::lys_node_leaflist
                                          so access only the compatible members! */
    union lys_type_info info;        /**< detailed type-specific information */
    /*
     * here is an overview of the info union:
     * LY_TYPE_BINARY (binary)
     * struct lys_restr *binary.length;   length restriction (optional), see
     *                                    [RFC 6020 sec. 9.4.4](http://tools.ietf.org/html/rfc6020#section-9.4.4)
     * -----------------------------------------------------------------------------------------------------------------
     * LY_TYPE_BITS (bits)
     * struct lys_type_bit *bits.bit;     array of bit definitions
     *   const char *bits.bit[i].name;    bit's name (mandatory)
     *   const char *bits.bit[i].dsc;     bit's description (optional)
     *   const char *bits.bit[i].ref;     bit's reference (optional)
     *   uint8_t bits.bit[i].flags;       bit's flags, whether the position was auto-assigned
     *                                    and the status(one of LYS_NODE_STATUS_* values or 0 for default)
     *   uint8_t bits.bit[i].iffeature_size;            number of elements in the bit's #iffeature array
     *   uint8_t bits.bit[i].ext_size;                  number of elements in the bit's #ext array
     *   uint32_t bits.bit[i].pos;        bit's position (mandatory)
     *   struct lys_iffeature *bits.bit[i].iffeature;   array of bit's if-feature expressions
     *   struct lys_ext_instance **bits.bit[i].ext;     array of pointers to the bit's extension instances (optional)
     * int bits.count;                    number of bit definitions in the bit array
     * -----------------------------------------------------------------------------------------------------------------
     * LY_TYPE_DEC64 (dec64)
     * struct lys_restr *dec64.range;     range restriction (optional), see
     *                                    [RFC 6020 sec. 9.2.4](http://tools.ietf.org/html/rfc6020#section-9.2.4)
     * struct lys_ext_instance **dec64.ext;             array of pointers to the bit's extension instances (optional)
     * uint8_t dec64.ext_size;                          number of elements in the bit's #ext array
     * uint8_t dec64.dig;                 fraction-digits restriction (mandatory)
     * uint64_t dec64.div;                auxiliary value for moving decimal point (dividing the stored value to get
     *                                    the real value) (mandatory, corresponds to the fraction-digits)
     * -----------------------------------------------------------------------------------------------------------------
     * LY_TYPE_ENUM (enums)
     * struct lys_type_enum *enums.enm;   array of enum definitions
     *   const char *enums.enm[i].name;   enum's name (mandatory)
     *   const char *enums.enm[i].dsc;    enum's description (optional)
     *   const char *enums.enm[i].ref;    enum's reference (optional)
     *   uint8_t enums.enm[i].flags;      enum's flags, whether the value was auto-assigned
     *                                    and the status(one of LYS_NODE_STATUS_* values or 0 for default)
     *   uint8_t enums.enum[i].iffeature_size;          number of elements in the bit's #iffeature array
     *   uint8_t enums.enum[i].ext_size;                number of elements in the bit's #ext array
     *   int32_t enums.enm[i].value;      enum's value (mandatory)
     *   struct lys_iffeature *enums.enum[i].iffeature; array of bit's if-feature expressions
     *   struct lys_ext_instance **enums.enum[i].ext;   array of pointers to the bit's extension instances (optional)
     * int enums.count;                   number of enum definitions in the enm array
     * -----------------------------------------------------------------------------------------------------------------
     * LY_TYPE_IDENT (ident)
     * struct lys_ident **ident.ref;      array of pointers (reference) to the identity definition (mandatory)
     * int ident.count;                   number of base identity references
     * -----------------------------------------------------------------------------------------------------------------
     * LY_TYPE_INST (inst)
     * int8_t inst.req;                   require-identifier restriction, see
     *                                    [RFC 6020 sec. 9.13.2](http://tools.ietf.org/html/rfc6020#section-9.13.2):
     *                                    - -1 = false,
     *                                    - 0 not defined,
     *                                    - 1 = true
     * -----------------------------------------------------------------------------------------------------------------
     * LY_TYPE_*INT* (num)
     * struct lys_restr *num.range;       range restriction (optional), see
     *                                    [RFC 6020 sec. 9.2.4](http://tools.ietf.org/html/rfc6020#section-9.2.4)
     * -----------------------------------------------------------------------------------------------------------------
     * LY_TYPE_LEAFREF (lref)
     * const char *lref.path;             path to the referred leaf or leaf-list node (mandatory), see
     *                                    [RFC 6020 sec. 9.9.2](http://tools.ietf.org/html/rfc6020#section-9.9.2)
     * struct lys_node_leaf *lref.target; target schema node according to path
     * int8_t lref.req;                   require-instance restriction: -1 = false; 0 not defined (true); 1 = true
     * -----------------------------------------------------------------------------------------------------------------
     * LY_TYPE_STRING (str)
     * struct lys_restr *str.length;      length restriction (optional), see
     *                                    [RFC 6020 sec. 9.4.4](http://tools.ietf.org/html/rfc6020#section-9.4.4)
     * struct lys_restr *str.patterns;    array of pattern restrictions (optional), see
     *                                    [RFC 6020 sec. 9.4.6](http://tools.ietf.org/html/rfc6020#section-9.4.6)
     * int str.pat_count;                 number of pattern definitions in the patterns array
     * -----------------------------------------------------------------------------------------------------------------
     * LY_TYPE_UNION (uni)
     * struct lys_type *uni.types;        array of union's subtypes
     * int uni.count;                     number of subtype definitions in types array
     * int uni.has_ptr_type;              types recursively include an instance-identifier or leafref (union must always
     *                                    be resolved after it is parsed)
     */
};

#define LYS_IFF_NOT  0x00
#define LYS_IFF_AND  0x01
#define LYS_IFF_OR   0x02
#define LYS_IFF_F    0x03

/**
 * @brief Compiled if-feature expression structure
 */
struct lys_iffeature {
    uint8_t *expr;                   /**< 2bits array describing the if-feature expression in prefix format */
    uint8_t ext_size;                /**< number of elements in #ext array */
    struct lys_feature **features;   /**< array of pointers to the features used in expression */
    struct lys_ext_instance **ext;   /**< array of pointers to the extension instances */
};

/**
 * @defgroup snodeflags Schema nodes flags
 * @ingroup schematree
 *
 * Various flags for schema nodes.
 *
 *     1 - container    6 - anydata/anyxml    11 - output       16 - type(def)
 *     2 - choice       7 - case              12 - grouping     17 - identity
 *     3 - leaf         8 - notification      13 - uses         18 - refine
 *     4 - leaflist     9 - rpc               14 - augment      19 - extension
 *     5 - list        10 - input             15 - feature
 *
 *                                           1 1 1 1 1 1 1 1 1 1
 *                         1 2 3 4 5 6 7 8 9 0 1 2 3 4 5 6 7 8 9
 *     -------------------+-+-+-+-+-+-+-+-+-+-+-+-+-+-+-+-+-+-+-+
 *     1 LYS_USESGRP      | | | | | | | | | | | | |x| | | | | | |
 *       LYS_AUTOASSIGNED | | | | | | | | | | | | | | | |x| | | |
 *       LYS_IMPLICIT     | | | | | | | | | |x|x| | | | | | | | |
 *       LYS_CONFIG_W     |x|x|x|x|x|x| | | | | | | | | | | |x| |
 *       LYS_NOTAPPLIED   | | | | | | | | | | | | | |x| | | | | |
 *       LYS_YINELEM      | | | | | | | | | | | | | | | | | | |x|
 *                        +-+-+-+-+-+-+-+-+-+-+-+-+-+-+-+-+-+-+-+
 *     2 LYS_CONFIG_R     |x|x|x|x|x|x| | | | | | | | | | | |x| |
 *                        +-+-+-+-+-+-+-+-+-+-+-+-+-+-+-+-+-+-+-+
 *     3 LYS_CONFIG_SET   |x|x|x|x|x|x| | | | | | | | | | | | | |
 *                        +-+-+-+-+-+-+-+-+-+-+-+-+-+-+-+-+-+-+-+
 *     4 LYS_STATUS_CURR  |x|x|x|x|x|x|x|x|x| | |x|x|x|x|x|x| |x|
 *       LYS_RFN_MAXSET   | | | | | | | | | | | | | | | | | |x| |
 *                        +-+-+-+-+-+-+-+-+-+-+-+-+-+-+-+-+-+-+-+
 *     5 LYS_STATUS_DEPRC |x|x|x|x|x|x|x|x|x| | |x|x|x|x|x|x| |x|
 *       LYS_RFN_MINSET   | | | | | | | | | | | | | | | | | |x| |
 *                        +-+-+-+-+-+-+-+-+-+-+-+-+-+-+-+-+-+-+-+
 *     6 LYS_STATUS_OBSLT |x|x|x|x|x|x|x|x|x| | |x|x|x|x|x|x| |x|
 *                        +-+-+-+-+-+-+-+-+-+-+-+-+-+-+-+-+-+-+-+
 *     7 LYS_MAND_TRUE    | |x|x| | |x| | | | | | | | | | | |x| |
 *                        +-+-+-+-+-+-+-+-+-+-+-+-+-+-+-+-+-+-+-+
 *     8 LYS_MAND_FALSE   | |x|x| | |x| | | | | | | | | | | |x| |
 *       LYS_INCL_STATUS  |x| | | |x| | | | | | | | | | | | | | |
 *                        +-+-+-+-+-+-+-+-+-+-+-+-+-+-+-+-+-+-+-+
 *     9 LYS_USERORDERED  | | | |x|x| | | | | | |r| | | | | |r| |
 *       LYS_UNIQUE       | | |x| | | | | | | | |r| | | | | |r| |
 *       LYS_FENABLED     | | | | | | | | | | | |r| | |x| | |r| |
 *                        +-+-+-+-+-+-+-+-+-+-+-+-+-+-+-+-+-+-+-+
 *    10 LYS_XPATH_DEP    |x|x|x|x|x|x|x|x|x|x|x|r|x|x| | | |r| |
 *                        +-+-+-+-+-+-+-+-+-+-+-+-+-+-+-+-+-+-+-+
 *    11 LYS_LEAFREF_DEP  |x|x|x|x|x|x|x|x|x|x|x|r|x|x| | | |r| |
 *                        +-+-+-+-+-+-+-+-+-+-+-+-+-+-+-+-+-+-+-+
 *    12 LYS_DFLTJSON     | | |x|x| | | | | | | |r| | | |x| |r| |
 *    --------------------+-+-+-+-+-+-+-+-+-+-+-+-+-+-+-+-+-+-+-+
 *
 *    x - used
 *    r - reserved for internal use
 * @{
 */
#define LYS_CONFIG_W     0x01        /**< config true; */
#define LYS_CONFIG_R     0x02        /**< config false; */
#define LYS_CONFIG_SET   0x04        /**< config explicitely set in the node */
#define LYS_CONFIG_MASK  0x03        /**< mask for config value */
#define LYS_STATUS_CURR  0x08        /**< status current; */
#define LYS_STATUS_DEPRC 0x10        /**< status deprecated; */
#define LYS_STATUS_OBSLT 0x20        /**< status obsolete; */
#define LYS_STATUS_MASK  0x38        /**< mask for status value */
#define LYS_RFN_MAXSET   0x08        /**< refine has max-elements set */
#define LYS_RFN_MINSET   0x10        /**< refine has min-elements set */
#define LYS_MAND_TRUE    0x40        /**< mandatory true; applicable only to
                                          ::lys_node_choice, ::lys_node_leaf and ::lys_node_anydata */
#define LYS_MAND_FALSE   0x80        /**< mandatory false; applicable only to
                                          ::lys_node_choice, ::lys_node_leaf and ::lys_node_anydata */
#define LYS_INCL_STATUS  0x80        /**< flag that the subtree includes status node(s), applicable only to
                                          ::lys_node_container and lys_node_list */
#define LYS_MAND_MASK    0xc0        /**< mask for mandatory values */
#define LYS_USERORDERED  0x100       /**< ordered-by user lists, applicable only to
                                          ::lys_node_list and ::lys_node_leaflist */
#define LYS_FENABLED     0x100       /**< feature enabled flag, applicable only to ::lys_feature */
#define LYS_UNIQUE       0x100       /**< part of the list's unique, applicable only to ::lys_node_leaf */
#define LYS_AUTOASSIGNED 0x01        /**< value was auto-assigned, applicable only to
                                          ::lys_type enum and bits flags */
#define LYS_USESGRP      0x01        /**< flag for resolving uses in groupings, applicable only to ::lys_node_uses */
#define LYS_IMPLICIT     0x01        /**< flag for implicitely created LYS_INPUT and LYS_OUTPUT nodes */
#define LYS_XPATH_DEP    0x200       /**< flag marking nodes, whose validation (when, must expressions)
                                          depends on nodes outside their subtree (applicable only to RPCs,
                                          notifications, and actions) */
#define LYS_LEAFREF_DEP  0x400       /**< flag marking nodes, whose validation (leafrefs)
                                          depends on nodes outside their subtree (applicable only to RPCs,
                                          notifications, and actions) */
#define LYS_DFLTJSON     0x800       /**< default value (in ::lys_node_leaf, ::lys_node_leaflist, :lys_tpdf) was
                                          converted into JSON format, since it contains identityref value which is
                                          being used in JSON format (instead of module prefixes, we use the module
                                          names) */
#define LYS_NOTAPPLIED   0x01        /**< flag for the not applied augments to allow keeping the resolved target */
#define LYS_YINELEM      0x01        /**< yin-element true for extension's argument */
/**
 * @}
 */

/**
 * @brief Common structure representing single YANG data statement describing.
 *
 * This is a common structure to allow having a homogeneous tree of nodes despite the nodes are actually
 * heterogeneous. It allow one to go through the tree in a simple way. However, if you want to work with
 * the node in some way or get more appropriate information, you are supposed to cast it to the appropriate
 * lys_node_* structure according to the #nodetype value.
 *
 * To traverse through all the child elements, use #LY_TREE_FOR or #LY_TREE_FOR_SAFE macro.
 *
 * To cover all possible schema nodes, the ::lys_node type is used in ::lyd_node#schema for referencing schema
 * definition for a specific data node instance.
 *
 * The #priv member is completely out of libyang control. It is just a pointer to allow libyang
 * caller to store some proprietary data (e.g. callbacks) connected with the specific schema tree node.
 */
struct lys_node {
    const char *name;                /**< node name (mandatory) */
    const char *dsc;                 /**< description statement (optional) */
    const char *ref;                 /**< reference statement (optional) */
    uint16_t flags;                  /**< [schema node flags](@ref snodeflags) */
    uint8_t ext_size;                /**< number of elements in #ext array */
    uint8_t iffeature_size;          /**< number of elements in the #iffeature array */

    uint8_t padding[4];              /**< 32b padding - on 64b it just fills the already required data making the
                                          space for type-specific values used by the structures derived from lys_node,
                                          on 32b it adds one word to lys_node, but this space is anyway required by
                                          the (really used) derived structures, so there is no wasting (except
                                          ::lys_node_choice, ::lys_node_case and ::lys_node_augment) */

    struct lys_ext_instance **ext;   /**< array of pointers to the extension instances */
    struct lys_iffeature *iffeature; /**< array of if-feature expressions */
    struct lys_module *module;       /**< pointer to the node's module (mandatory) */

    LYS_NODE nodetype;               /**< type of the node (mandatory) */
    struct lys_node *parent;         /**< pointer to the parent node, NULL in case of a top level node */
    struct lys_node *child;          /**< pointer to the first child node */
    struct lys_node *next;           /**< pointer to the next sibling node (NULL if there is no one) */
    struct lys_node *prev;           /**< pointer to the previous sibling node \note Note that this pointer is
                                          never NULL. If there is no sibling node, pointer points to the node
                                          itself. In case of the first node, this pointer points to the last
                                          node in the list. */

    void *priv;                      /**< private caller's data, not used by libyang */
};

/**
 * @brief Schema container node structure.
 *
 * Beginning of the structure is completely compatible with ::lys_node structure extending it by the #when,
 * #presence, #must_size, #tpdf_size, #must and #tpdf members.
 *
 * The container schema node can be instantiated in the data tree, so the ::lys_node_container can be directly
 * referenced from ::lyd_node#schema.
 */
struct lys_node_container {
    const char *name;                /**< node name (mandatory) */
    const char *dsc;                 /**< description statement (optional) */
    const char *ref;                 /**< reference statement (optional) */
    uint16_t flags;                  /**< [schema node flags](@ref snodeflags) */
    uint8_t ext_size;                /**< number of elements in #ext array */
    uint8_t iffeature_size;          /**< number of elements in the #iffeature array */

    /* non compatible 32b with ::lys_node */
    uint8_t padding[2];              /**< padding for 32b alignment */
    uint8_t must_size;               /**< number of elements in the #must array */
    uint8_t tpdf_size;               /**< number of elements in the #tpdf array */

    struct lys_ext_instance **ext;   /**< array of pointers to the extension instances */
    struct lys_iffeature *iffeature; /**< array of if-feature expressions */
    struct lys_module *module;       /**< pointer to the node's module (mandatory) */

    LYS_NODE nodetype;               /**< type of the node (mandatory) - #LYS_CONTAINER */
    struct lys_node *parent;         /**< pointer to the parent node, NULL in case of a top level node */
    struct lys_node *child;          /**< pointer to the first child node */
    struct lys_node *next;           /**< pointer to the next sibling node (NULL if there is no one) */
    struct lys_node *prev;           /**< pointer to the previous sibling node \note Note that this pointer is
                                          never NULL. If there is no sibling node, pointer points to the node
                                          itself. In case of the first node, this pointer points to the last
                                          node in the list. */

    void *priv;                      /**< private caller's data, not used by libyang */

    /* specific container's data */
    struct lys_when *when;           /**< when statement (optional) */
    struct lys_restr *must;          /**< array of must constraints */
    struct lys_tpdf *tpdf;           /**< array of typedefs */
    const char *presence;            /**< presence description, used also as a presence flag (optional) */
};

/**
 * @brief Schema choice node structure.
 *
 * Beginning of the structure is completely compatible with ::lys_node structure extending it by the #when and
 * #dflt members.
 *
 * The choice schema node has no instance in the data tree, so the ::lys_node_choice cannot be directly referenced from
 * ::lyd_node#schema.
 */
struct lys_node_choice {
    const char *name;                /**< node name (mandatory) */
    const char *dsc;                 /**< description statement (optional) */
    const char *ref;                 /**< reference statement (optional) */
    uint16_t flags;                  /**< [schema node flags](@ref snodeflags) */
    uint8_t ext_size;                /**< number of elements in #ext array */
    uint8_t iffeature_size;          /**< number of elements in the #iffeature array */

    /* non compatible 32b with ::lys_node */
    uint8_t padding[4];              /**< padding for 32b alignment */

    struct lys_ext_instance **ext;   /**< array of pointers to the extension instances */
    struct lys_iffeature *iffeature; /**< array of if-feature expressions */
    struct lys_module *module;       /**< pointer to the node's module (mandatory) */

    LYS_NODE nodetype;               /**< type of the node (mandatory) - #LYS_CHOICE */
    struct lys_node *parent;         /**< pointer to the parent node, NULL in case of a top level node */
    struct lys_node *child;          /**< pointer to the first child node */
    struct lys_node *next;           /**< pointer to the next sibling node (NULL if there is no one) */
    struct lys_node *prev;           /**< pointer to the previous sibling node \note Note that this pointer is
                                          never NULL. If there is no sibling node, pointer points to the node
                                          itself. In case of the first node, this pointer points to the last
                                          node in the list. */

    void *priv;                      /**< private caller's data, not used by libyang */

    /* specific choice's data */
    struct lys_when *when;           /**< when statement (optional) */
    struct lys_node *dflt;           /**< default case of the choice (optional) */
};

/**
 * @brief Schema leaf node structure.
 *
 * Beginning of the structure is completely compatible with ::lys_node structure extending it by the #when, #type,
 * #units, #must_size, #must and #dflt members. In addition, the structure is compatible with the ::lys_node_leaflist
 * structure except the last #dflt member, which is replaced by ::lys_node_leaflist#min and ::lys_node_leaflist#max
 * members.
 *
 * The leaf schema node can be instantiated in the data tree, so the ::lys_node_leaf can be directly referenced from
 * ::lyd_node#schema.
 */
struct lys_node_leaf {
    const char *name;                /**< node name (mandatory) */
    const char *dsc;                 /**< description statement (optional) */
    const char *ref;                 /**< reference statement (optional) */
    uint16_t flags;                  /**< [schema node flags](@ref snodeflags) */
    uint8_t ext_size;                /**< number of elements in #ext array */
    uint8_t iffeature_size;          /**< number of elements in the #iffeature array */

    /* non compatible 32b with ::lys_node */
    uint8_t padding[3];              /**< padding for 32b alignment */
    uint8_t must_size;               /**< number of elements in the #must array */

    struct lys_ext_instance **ext;   /**< array of pointers to the extension instances */
    struct lys_iffeature *iffeature; /**< array of if-feature expressions */
    struct lys_module *module;       /**< pointer to the node's module (mandatory) */

    LYS_NODE nodetype;               /**< type of the node (mandatory) - #LYS_LEAF */
    struct lys_node *parent;         /**< pointer to the parent node, NULL in case of a top level node */
    struct ly_set *backlinks;        /**< replacement for ::lys_node's child member, it is NULL except the leaf/leaflist
                                          is target of a leafref. In that case the set stores ::lys_node leafref objects
                                          with path referencing the current ::lys_node_leaf */
    struct lys_node *next;           /**< pointer to the next sibling node (NULL if there is no one) */
    struct lys_node *prev;           /**< pointer to the previous sibling node \note Note that this pointer is
                                          never NULL. If there is no sibling node, pointer points to the node
                                          itself. In case of the first node, this pointer points to the last
                                          node in the list. */

    void *priv;                      /**< private caller's data, not used by libyang */

    /* specific leaf's data */
    struct lys_when *when;           /**< when statement (optional) */
    struct lys_restr *must;          /**< array of must constraints */
    struct lys_type type;            /**< YANG data type definition of the leaf (mandatory) */
    const char *units;               /**< units of the data type (optional) */

    /* to this point, struct lys_node_leaf is compatible with struct lys_node_leaflist */
    const char *dflt;                /**< default value of the leaf */
};

/**
 * @brief Schema leaf-list node structure.
 *
 * Beginning of the structure is completely compatible with ::lys_node structure extending it by the #when, #type,
 * #units, #must_size, #must, #min and #max members. In addition, the structure is compatible with the ::lys_node_leaf
 * structure except the last #min and #max members, which are replaced by ::lys_node_leaf#dflt member.
 *
 * The leaf-list schema node can be instantiated in the data tree, so the ::lys_node_leaflist can be directly
 * referenced from ::lyd_node#schema.
 */
struct lys_node_leaflist {
    const char *name;                /**< node name (mandatory) */
    const char *dsc;                 /**< description statement (optional) */
    const char *ref;                 /**< reference statement (optional) */
    uint16_t flags;                  /**< [schema node flags](@ref snodeflags) */
    uint8_t ext_size;                /**< number of elements in #ext array */
    uint8_t iffeature_size;          /**< number of elements in the #iffeature array */

    /* non compatible 32b with ::lys_node */
    uint8_t padding[2];              /**< padding for 32b alignment */
    uint8_t dflt_size;               /**< number of elements in the #dflt array */
    uint8_t must_size;               /**< number of elements in the #must array */

    struct lys_ext_instance **ext;   /**< array of pointers to the extension instances */
    struct lys_iffeature *iffeature; /**< array of if-feature expressions */
    struct lys_module *module;       /**< pointer to the node's module (mandatory) */

    LYS_NODE nodetype;               /**< type of the node (mandatory) - #LYS_LEAFLIST */
    struct lys_node *parent;         /**< pointer to the parent node, NULL in case of a top level node */
    struct ly_set *backlinks;        /**< replacement for ::lys_node's child member, it is NULL except the leaf/leaflist
                                          is target of a leafref. In that case the set stores ::lys_node leafref objects
                                          with path referencing the current ::lys_node_leaf */
    struct lys_node *next;           /**< pointer to the next sibling node (NULL if there is no one) */
    struct lys_node *prev;           /**< pointer to the previous sibling node \note Note that this pointer is
                                          never NULL. If there is no sibling node, pointer points to the node
                                          itself. In case of the first node, this pointer points to the last
                                          node in the list. */

    void *priv;                      /**< private caller's data, not used by libyang */

    /* specific leaf-list's data */
    struct lys_when *when;           /**< when statement (optional) */
    struct lys_restr *must;          /**< array of must constraints */
    struct lys_type type;            /**< YANG data type definition of the leaf (mandatory) */
    const char *units;               /**< units of the data type (optional) */

    /* to this point, struct lys_node_leaflist is compatible with struct lys_node_leaf
     * on the other hand, the min and max are compatible with struct lys_node_list */
    const char **dflt;               /**< array of default value(s) of the leaflist */
    uint32_t min;                    /**< min-elements constraint (optional) */
    uint32_t max;                    /**< max-elements constraint, 0 means unbounded (optional) */
};

/**
 * @brief Schema list node structure.
 *
 * Beginning of the structure is completely compatible with ::lys_node structure extending it by the #when, #min,
 * #max, #must_size, #tpdf_size, #keys_size, #unique_size, #must, #tpdf, #keys and #unique members.
 *
 * The list schema node can be instantiated in the data tree, so the ::lys_node_list can be directly referenced from
 * ::lyd_node#schema.
 */
struct lys_node_list {
    const char *name;                /**< node name (mandatory) */
    const char *dsc;                 /**< description statement (optional) */
    const char *ref;                 /**< reference statement (optional) */
    uint16_t flags;                  /**< [schema node flags](@ref snodeflags) */
    uint8_t ext_size;                /**< number of elements in #ext array */
    uint8_t iffeature_size;          /**< number of elements in the #iffeature array */

    /* non compatible 32b with ::lys_node */
    uint8_t must_size;               /**< number of elements in the #must array */
    uint8_t tpdf_size;               /**< number of elements in the #tpdf array */
    uint8_t keys_size;               /**< number of elements in the #keys array */
    uint8_t unique_size;             /**< number of elements in the #unique array (number of unique statements) */

    struct lys_ext_instance **ext;   /**< array of pointers to the extension instances */
    struct lys_iffeature *iffeature; /**< array of if-feature expressions */
    struct lys_module *module;       /**< pointer to the node's module (mandatory) */

    LYS_NODE nodetype;               /**< type of the node (mandatory) - #LYS_LIST */
    struct lys_node *parent;         /**< pointer to the parent node, NULL in case of a top level node */
    struct lys_node *child;          /**< pointer to the first child node */
    struct lys_node *next;           /**< pointer to the next sibling node (NULL if there is no one) */
    struct lys_node *prev;           /**< pointer to the previous sibling node \note Note that this pointer is
                                          never NULL. If there is no sibling node, pointer points to the node
                                          itself. In case of the first node, this pointer points to the last
                                          node in the list. */

    void *priv;                      /**< private caller's data, not used by libyang */

    /* specific list's data */
    struct lys_when *when;           /**< when statement (optional) */
    struct lys_restr *must;          /**< array of must constraints */
    struct lys_tpdf *tpdf;           /**< array of typedefs */
    struct lys_node_leaf **keys;     /**< array of pointers to the key nodes */
    struct lys_unique *unique;       /**< array of unique statement structures */

    uint32_t min;                    /**< min-elements constraint */
    uint32_t max;                    /**< max-elements constraint, 0 means unbounded */

    const char *keys_str;            /**< string defining the keys, must be stored besides the keys array since the
                                          keys may not be present in case the list is inside grouping */

};

/**
 * @brief Schema anydata (and anyxml) node structure.
 *
 * Beginning of the structure is completely compatible with ::lys_node structure extending it by the #when, #must_size
 * and #must members.
 *
 * ::lys_node_anydata is terminating node in the schema tree, so the #child member value is always NULL.
 *
 * The anydata and anyxml schema nodes can be instantiated in the data tree, so the ::lys_node_anydata can be directly
 * referenced from ::lyd_node#schema.
 */
struct lys_node_anydata {
    const char *name;                /**< node name (mandatory) */
    const char *dsc;                 /**< description statement (optional) */
    const char *ref;                 /**< reference statement (optional) */
    uint16_t flags;                  /**< [schema node flags](@ref snodeflags) */
    uint8_t ext_size;                /**< number of elements in #ext array */
    uint8_t iffeature_size;          /**< number of elements in the #iffeature array */

    /* non compatible 32b with ::lys_node */
    uint8_t padding[3];              /**< padding for 32b alignment */
    uint8_t must_size;               /**< number of elements in the #must array */

    struct lys_ext_instance **ext;   /**< array of pointers to the extension instances */
    struct lys_iffeature *iffeature; /**< array of if-feature expressions */
    struct lys_module *module;       /**< pointer to the node's module (mandatory) */

    LYS_NODE nodetype;               /**< type of the node (mandatory) - #LYS_ANYDATA or #LYS_ANYXML */
    struct lys_node *parent;         /**< pointer to the parent node, NULL in case of a top level node */
    struct lys_node *child;          /**< always NULL */
    struct lys_node *next;           /**< pointer to the next sibling node (NULL if there is no one) */
    struct lys_node *prev;           /**< pointer to the previous sibling node \note Note that this pointer is
                                          never NULL. If there is no sibling node, pointer points to the node
                                          itself. In case of the first node, this pointer points to the last
                                          node in the list. */

    void *priv;                      /**< private caller's data, not used by libyang */

    /* specific anyxml's data */
    struct lys_when *when;           /**< when statement (optional) */
    struct lys_restr *must;          /**< array of must constraints */
};

/**
 * @brief Schema uses node structure.
 *
 * Beginning of the structure is completely compatible with ::lys_node structure extending it by the #when, #grp,
 * #refine_size, #augment_size, #refine and #augment members.
 *
 * ::lys_node_uses is terminating node in the schema tree. However, it references data from a specific grouping so the
 * #child pointer points to the copy of grouping data applying specified refine and augment statements.
 *
 * The uses schema node has no instance in the data tree, so the ::lys_node_uses cannot be directly referenced from
 * ::lyd_node#schema.
 */
struct lys_node_uses {
    const char *name;                /**< node name (mandatory) */
    const char *dsc;                 /**< description statement (optional) */
    const char *ref;                 /**< reference statement (optional) */
    uint16_t flags;                  /**< [schema node flags](@ref snodeflags) - only LYS_STATUS_* and LYS_USESGRP
                                          values are allowed */
    uint8_t ext_size;                /**< number of elements in #ext array */
    uint8_t iffeature_size;          /**< number of elements in the #iffeature array */

    /* non compatible 32b with ::lys_node */
    uint8_t padding[2];              /**< padding for 32b alignment */
    uint8_t refine_size;             /**< number of elements in the #refine array */
    uint8_t augment_size;            /**< number of elements in the #augment array */

    struct lys_ext_instance **ext;   /**< array of pointers to the extension instances */
    struct lys_iffeature *iffeature; /**< array of if-feature expressions */
    struct lys_module *module;       /**< pointer to the node's module (mandatory) */

    LYS_NODE nodetype;               /**< type of the node (mandatory) - #LYS_USES */
    struct lys_node *parent;         /**< pointer to the parent node, NULL in case of a top level node */
    struct lys_node *child;          /**< pointer to the first child node imported from the referenced grouping */
    struct lys_node *next;           /**< pointer to the next sibling node (NULL if there is no one) */
    struct lys_node *prev;           /**< pointer to the previous sibling node \note Note that this pointer is
                                          never NULL. If there is no sibling node, pointer points to the node
                                          itself. In case of the first node, this pointer points to the last
                                          node in the list. */

    void *priv;                      /**< private caller's data, not used by libyang */

    /* specific uses's data */
    struct lys_when *when;           /**< when statement (optional) */
    struct lys_refine *refine;       /**< array of refine changes to the referred grouping */
    struct lys_node_augment *augment;/**< array of local augments to the referred grouping */
    struct lys_node_grp *grp;        /**< referred grouping definition (mandatory) */
};

/**
 * @brief Schema grouping node structure.
 *
 * Beginning of the structure is completely compatible with ::lys_node structure extending it by the #tpdf_size and
 * #tpdf members.
 *
 * ::lys_node_grp contains data specifications in the schema tree. However, the data does not directly form the schema
 * data tree. Instead, they are referenced via uses (::lys_node_uses) statement and copies of the grouping data are
 * actually placed into the uses nodes. Therefore, the nodes you can find under the ::lys_node_grp are not referenced
 * from ::lyd_node#schema.
 */
struct lys_node_grp {
    const char *name;                /**< node name (mandatory) */
    const char *dsc;                 /**< description statement (optional) */
    const char *ref;                 /**< reference statement (optional) */
    uint16_t flags;                  /**< [schema node flags](@ref snodeflags) - only LYS_STATUS_* values are allowed */
    uint8_t ext_size;                /**< number of elements in #ext array */
    uint8_t iffeature_size;          /**< number of elements in the #iffeature array */

    /* non compatible 32b with ::lys_node */
    uint8_t padding[3];              /**< padding for 32b alignment */
    uint8_t tpdf_size;               /**< number of elements in #tpdf array */

    struct lys_ext_instance **ext;   /**< array of pointers to the extension instances */
    struct lys_iffeature *iffeature; /**< array of if-feature expressions */
    struct lys_module *module;       /**< pointer to the node's module (mandatory) */

    LYS_NODE nodetype;               /**< type of the node (mandatory) - #LYS_GROUPING */
    struct lys_node *parent;         /**< pointer to the parent node, NULL in case of a top level node */
    struct lys_node *child;          /**< pointer to the first child node */
    struct lys_node *next;           /**< pointer to the next sibling node (NULL if there is no one) */
    struct lys_node *prev;           /**< pointer to the previous sibling node \note Note that this pointer is
                                          never NULL. If there is no sibling node, pointer points to the node
                                          itself. In case of the first node, this pointer points to the last
                                          node in the list. */

    void *priv;                      /**< private caller's data, not used by libyang */

    /* specific grouping's data */
    struct lys_tpdf *tpdf;           /**< array of typedefs */
};

/**
 * @brief Schema case node structure.
 *
 * Beginning of the structure is completely compatible with ::lys_node structure extending it by the #when member.
 *
 * The case schema node has no instance in the data tree, so the ::lys_node_case cannot be directly referenced from
 * ::lyd_node#schema.
 */
struct lys_node_case {
    const char *name;                /**< node name (mandatory) */
    const char *dsc;                 /**< description statement (optional) */
    const char *ref;                 /**< reference statement (optional) */
    uint16_t flags;                  /**< [schema node flags](@ref snodeflags) */
    uint8_t ext_size;                /**< number of elements in #ext array */
    uint8_t iffeature_size;          /**< number of elements in the #iffeature array */

    /* non compatible 32b with ::lys_node */
    uint8_t padding[4];              /**< padding for 32b alignment */

    struct lys_ext_instance **ext;   /**< array of pointers to the extension instances */
    struct lys_iffeature *iffeature; /**< array of if-feature expressions */
    struct lys_module *module;       /**< pointer to the node's module (mandatory) */

    LYS_NODE nodetype;               /**< type of the node (mandatory) - #LYS_CASE */
    struct lys_node *parent;         /**< pointer to the parent node, NULL in case of a top level node */
    struct lys_node *child;          /**< pointer to the first child node */
    struct lys_node *next;           /**< pointer to the next sibling node (NULL if there is no one) */
    struct lys_node *prev;           /**< pointer to the previous sibling node \note Note that this pointer is
                                          never NULL. If there is no sibling node, pointer points to the node
                                          itself. In case of the first node, this pointer points to the last
                                          node in the list. */

    void *priv;                      /**< private caller's data, not used by libyang */

    /* specific case's data */
    struct lys_when *when;           /**< when statement (optional) */
};

/**
 * @brief RPC input and output node structure.
 *
 * The structure is compatible with ::lys_node, but the most parts are not usable. Therefore the ::lys_node#name,
 * ::lys_node#dsc, ::lys_node#ref and ::lys_node#flags were replaced by empty bytes in fill arrays.
 * The reason to keep these useless bytes in the structure is to keep the #nodetype, #parent, #child, #next and #prev
 * members accessible when functions are using the object via a generic ::lyd_node structure. But note that the
 * ::lys_node#iffeature_size is replaced by the #tpdf_size member and ::lys_node#iffeature is replaced by the #tpdf
 * member.
 *
 * Note, that the the inout nodes are always present in ::lys_node_rpc_action node as its input and output children
 * nodes. If they are not specified explicitely in the schema, they are implicitly added to serve as possible target
 * of augments. These implicit elements can be recognised via #LYS_IMPLICIT bit in flags member of the input/output
 * node.
 */
struct lys_node_inout {
    const char *name;
    void *fill1[2];                  /**< padding for compatibility with ::lys_node - dsc and ref */
    uint16_t flags;                  /**< [schema node flags](@ref snodeflags) - only LYS_IMPLICIT is applicable */
    uint8_t ext_size;                /**< number of elements in #ext array */
    uint8_t padding_iffsize;         /**< padding byte for the ::lys_node's iffeature_size */

    /* non compatible 32b with ::lys_node */
    uint8_t padding[2];              /**< padding for 32b alignment */
    uint8_t tpdf_size;               /**< number of elements in the #tpdf array */
    uint8_t must_size;               /**< number of elements in the #must array */

    struct lys_ext_instance **ext;   /**< array of pointers to the extension instances */
    void* padding_iff;               /**< padding pointer for the ::lys_node's iffeature pointer */
    struct lys_module *module;       /**< link to the node's data model */

    LYS_NODE nodetype;               /**< type of the node (mandatory) - #LYS_INPUT or #LYS_OUTPUT */
    struct lys_node *parent;         /**< pointer to the parent rpc node  */
    struct lys_node *child;          /**< pointer to the first child node */
    struct lys_node *next;           /**< pointer to the next sibling node (NULL if there is no one) */
    struct lys_node *prev;           /**< pointer to the previous sibling node \note Note that this pointer is
                                          never NULL. If there is no sibling node, pointer points to the node
                                          itself. In case of the first node, this pointer points to the last
                                          node in the list. */

    void *priv;                      /**< private caller's data, not used by libyang */

    /* specific inout's data */
    struct lys_tpdf *tpdf;           /**< array of typedefs */
    struct lys_restr *must;          /**< array of must constraints */
};

/**
 * @brief Schema notification node structure.
 *
 * Beginning of the structure is completely compatible with ::lys_node structure extending it by the #tpdf_size and
 * #tpdf members.
 */
struct lys_node_notif {
    const char *name;                /**< node name (mandatory) */
    const char *dsc;                 /**< description statement (optional) */
    const char *ref;                 /**< reference statement (optional) */
    uint16_t flags;                  /**< [schema node flags](@ref snodeflags) */
    uint8_t ext_size;                /**< number of elements in #ext array */
    uint8_t iffeature_size;          /**< number of elements in the #iffeature array */

    /* non compatible 32b with ::lys_node */
    uint8_t padding[2];              /**< padding for 32b alignment */
    uint8_t tpdf_size;               /**< number of elements in the #tpdf array */
    uint8_t must_size;               /**< number of elements in the #must array */

    struct lys_ext_instance **ext;   /**< array of pointers to the extension instances */
    struct lys_iffeature *iffeature; /**< array of if-feature expressions */
    struct lys_module *module;       /**< pointer to the node's module (mandatory) */

    LYS_NODE nodetype;               /**< type of the node (mandatory) - #LYS_NOTIF */
    struct lys_node *parent;         /**< pointer to the parent node, NULL in case of a top level node */
    struct lys_node *child;          /**< pointer to the first child node */
    struct lys_node *next;           /**< pointer to the next sibling node (NULL if there is no one) */
    struct lys_node *prev;           /**< pointer to the previous sibling node \note Note that this pointer is
                                          never NULL. If there is no sibling node, pointer points to the node
                                          itself. In case of the first node, this pointer points to the last
                                          node in the list. */

    void *priv;                      /**< private caller's data, not used by libyang */

    /* specific rpc's data */
    struct lys_tpdf *tpdf;           /**< array of typedefs */
    struct lys_restr *must;          /**< array of must constraints */
};

/**
 * @brief Schema rpc/action node structure.
 *
 * Beginning of the structure is completely compatible with ::lys_node structure extending it by the #tpdf_size and
 * #tpdf members.
 *
 * Note, that the rpc/action node has always input and output children nodes. If they are not specified explicitly in
 * the schema, they are implicitly added to server as possible target of augments. These implicit elements can be
 * recognized via #LYS_IMPLICIT bit in flags member of the input/output node.
 */
struct lys_node_rpc_action {
    const char *name;                /**< node name (mandatory) */
    const char *dsc;                 /**< description statement (optional) */
    const char *ref;                 /**< reference statement (optional) */
    uint16_t flags;                  /**< [schema node flags](@ref snodeflags) */
    uint8_t ext_size;                /**< number of elements in #ext array */
    uint8_t iffeature_size;          /**< number of elements in the #iffeature array */

    /* non compatible 32b with ::lys_node */
    uint8_t padding[3];              /**< padding for 32b alignment */
    uint8_t tpdf_size;               /**< number of elements in the #tpdf array */

    struct lys_ext_instance **ext;   /**< array of pointers to the extension instances */
    struct lys_iffeature *iffeature; /**< array of if-feature expressions */
    struct lys_module *module;       /**< pointer to the node's module (mandatory) */

    LYS_NODE nodetype;               /**< type of the node (mandatory) - #LYS_RPC or #LYS_ACTION */
    struct lys_node *parent;         /**< pointer to the parent node, NULL in case of a top level node */
    struct lys_node *child;          /**< pointer to the first child node */
    struct lys_node *next;           /**< pointer to the next sibling node (NULL if there is no one) */
    struct lys_node *prev;           /**< pointer to the previous sibling node \note Note that this pointer is
                                          never NULL. If there is no sibling node, pointer points to the node
                                          itself. In case of the first node, this pointer points to the last
                                          node in the list. */

    void *priv;                      /**< private caller's data, not used by libyang */

    /* specific rpc's data */
    struct lys_tpdf *tpdf;           /**< array of typedefs */
};

/**
 * @brief YANG augment structure (covering both possibilities - uses's substatement as well as (sub)module's substatement).
 *
 * This structure is partially interchangeable with ::lys_node structure with the following exceptions:
 * - ::lys_node#name member is replaced by ::lys_node_augment#target_name member
 * - ::lys_node_augment structure is extended by the #when and #target member
 *
 * ::lys_node_augment is not placed between all other nodes defining data node. However, it must be compatible with
 * ::lys_node structure since its children actually keeps the parent pointer to point to the original augment node
 * instead of the target node they augments (the target node is accessible via the ::lys_node_augment#target pointer).
 * The fact that a schema node comes from augment can be get via testing the #nodetype of its parent - the value in
 * ::lys_node_augment is #LYS_AUGMENT.
 */
struct lys_node_augment {
    const char *target_name;         /**< schema node identifier of the node where the augment content is supposed to be
                                          placed (mandatory). */
    const char *dsc;                 /**< description statement (optional) */
    const char *ref;                 /**< reference statement (optional) */
    uint16_t flags;                  /**< [schema node flags](@ref snodeflags) */
    uint8_t ext_size;                /**< number of elements in #ext array */
    uint8_t iffeature_size;          /**< number of elements in the #iffeature array */

    /* non compatible 32b with ::lys_node */
    uint8_t padding[4];              /**< padding for 32b alignment */

    struct lys_ext_instance **ext;   /**< array of pointers to the extension instances */
    struct lys_iffeature *iffeature; /**< array of if-feature expressions */
    struct lys_module *module;       /**< pointer to the node's module (mandatory) */

    LYS_NODE nodetype;               /**< #LYS_AUGMENT */
    struct lys_node *parent;         /**< uses node or NULL in case of module's top level augment */
    struct lys_node *child;          /**< augmenting data \note The child here points to the data which are also
                                          placed as children in the target node. Children are connected within the
                                          child list of the target, but their parent member still points to the augment
                                          node (this way they can be distinguished from the original target's children).
                                          It is necessary to check this carefully. */

    /* replaces #next and #prev members of ::lys_node */
    struct lys_when *when;           /**< when statement (optional) */
    struct lys_node *target;         /**< pointer to the target node */

    /* again compatible members with ::lys_node */
    void *priv;                      /**< private caller's data, not used by libyang */
};

/**
 * @brief Container for list modifications in ::lys_refine_mod.
 */
struct lys_refine_mod_list {
    uint32_t min;            /**< new min-elements value. Applicable to #LYS_LIST and #LYS_LEAFLIST target nodes */
    uint32_t max;            /**< new max-elements value. Applicable to #LYS_LIST and #LYS_LEAFLIST target nodes */
};

/**
 * @brief Union to hold target modification in ::lys_refine.
 */
union lys_refine_mod {
    const char *presence;        /**< presence description. Applicable to #LYS_CONTAINER target node */
    struct lys_refine_mod_list list;  /**< container for list's attributes,
                                      applicable to #LYS_LIST and #LYS_LEAFLIST target nodes */
};

/**
 * @brief YANG uses's refine substatement structure, see [RFC 6020 sec. 7.12.2](http://tools.ietf.org/html/rfc6020#section-7.12.2)
 */
struct lys_refine {
    const char *target_name;         /**< descendant schema node identifier of the target node to be refined (mandatory) */
    const char *dsc;                 /**< description statement (optional) */
    const char *ref;                 /**< reference statement (optional) */
    uint16_t flags;                  /**< [schema node flags](@ref snodeflags) - only config and mandatory flags apply */
    uint8_t ext_size;                /**< number of elements in #ext array */
    uint8_t iffeature_size;          /**< number of elements in the #iffeature array */

    /* 32b padding for compatibility with ::lys_node */
    uint16_t target_type;            /**< limitations (get from specified refinements) for target node type:
                                          - 0 = no limitations,
                                          - ORed #LYS_NODE values if there are some limitations */
    uint8_t must_size;               /**< number of elements in the #must array */
    uint8_t dflt_size;               /**< number of elements in the #dflt array */

    struct lys_ext_instance **ext;   /**< array of pointers to the extension instances */
    struct lys_iffeature *iffeature; /**< array of if-feature expressions */
    struct lys_module *module;       /**< pointer to the node's module (mandatory) */

    struct lys_restr *must;          /**< array of additional must restrictions to be added to the target */
    const char **dflt;               /**< array of new default values. Applicable to #LYS_LEAF, #LYS_LEAFLIST and
                                          #LYS_CHOICE target nodes, but multiple defaults are valid only in case of
                                          #LYS_LEAFLIST.*/

    union lys_refine_mod mod;        /**< mutually exclusive target modifications according to the possible target_type */
};


/**
 * @brief Possible deviation modifications, see [RFC 6020 sec. 7.18.3.2](http://tools.ietf.org/html/rfc6020#section-7.18.3.2)
 */
typedef enum lys_deviate_type {
    LY_DEVIATE_NO,                   /**< not-supported */
    LY_DEVIATE_ADD,                  /**< add */
    LY_DEVIATE_RPL,                  /**< replace */
    LY_DEVIATE_DEL                   /**< delete */
} LYS_DEVIATE_TYPE;

/**
 * @brief YANG deviate statement structure, see [RFC 6020 sec. 7.18.3.2](http://tools.ietf.org/html/rfc6020#section-7.18.3.2)
 */
struct lys_deviate {
    LYS_DEVIATE_TYPE mod;            /**< type of deviation modification */

    uint8_t flags;                   /**< Properties: config, mandatory */
    uint8_t dflt_size;               /**< Properties: default - number of elements in the #dflt array */
    uint8_t ext_size;                 /**< number of elements in #ext array */

    uint8_t min_set;                 /**< Since min can be 0, this flag says if it is default value or 0 was set */
    uint8_t max_set;                 /**< Since max can be 0, this flag says if it is default value or 0 (unbounded) was set */
    uint8_t must_size;               /**< Properties: must - number of elements in the #must array */
    uint8_t unique_size;             /**< Properties: unique - number of elements in the #unique array */

    uint32_t min;                    /**< Properties: min-elements */
    uint32_t max;                    /**< Properties: max-elements */

    struct lys_restr *must;          /**< Properties: must - array of must constraints */
    struct lys_unique *unique;       /**< Properties: unique - array of unique statement structures */
    struct lys_type *type;           /**< Properties: type - pointer to type in target, type cannot be deleted or added */
    const char *units;               /**< Properties: units */
    const char **dflt;               /**< Properties: default (both type and choice represented as string value;
                                                      for deviating leaf-list we need it as an array */
    struct lys_ext_instance **ext;    /**< array of pointers to the extension instances */
};

/**
 * @brief YANG deviation statement structure, see [RFC 6020 sec. 7.18.3](http://tools.ietf.org/html/rfc6020#section-7.18.3)
 */
struct lys_deviation {
    const char *target_name;          /**< schema node identifier of the node where the deviation is supposed to be
                                           applied (mandatory). */
    const char *dsc;                  /**< description (optional) */
    const char *ref;                  /**< reference (optional) */
    struct lys_node *orig_node;       /**< original (non-deviated) node (mandatory) */

    uint8_t deviate_size;             /**< number of elements in the #deviate array */
    uint8_t ext_size;                 /**< number of elements in #ext array */
    struct lys_deviate *deviate;      /**< deviate information */
    struct lys_ext_instance **ext;    /**< array of pointers to the extension instances */
};

/**
 * @brief YANG import structure used to reference other schemas (modules).
 */
struct lys_import {
    struct lys_module *module;       /**< link to the imported module (mandatory) */
    const char *prefix;              /**< prefix for the data from the imported schema (mandatory) */
    char rev[LY_REV_SIZE];           /**< revision-date of the imported module (optional) */
    uint8_t ext_size;                /**< number of elements in #ext array */
    struct lys_ext_instance **ext;   /**< array of pointers to the extension instances */
    const char *dsc;                 /**< description (optional) */
    const char *ref;                 /**< reference (optional) */
};

/**
 * @brief YANG include structure used to reference submodules.
 */
struct lys_include {
    struct lys_submodule *submodule; /**< link to the included submodule (mandatory) */
    char rev[LY_REV_SIZE];           /**< revision-date of the included submodule (optional) */
    uint8_t external;                /**< flag for include records from submodules */
    uint8_t ext_size;                /**< number of elements in #ext array */
    const char *dsc;                 /**< description (optional) */
    const char *ref;                 /**< reference (optional) */
<<<<<<< HEAD
    struct lys_ext_instance **ext;   /**< array of pointers to the extension instances */
=======
>>>>>>> d6988373
};

/**
 * @brief YANG revision statement for (sub)modules
 */
struct lys_revision {
    char date[LY_REV_SIZE];          /**< revision-date (mandatory) */
    const char *dsc;                 /**< revision's dsc (optional) */
    const char *ref;                 /**< revision's reference (optional) */
    struct lys_ext_instance **ext;   /**< array of pointers to the extension instances */
    uint8_t ext_size;                /**< number of elements in #ext array */
};

/**
 * @brief YANG typedef structure providing information from the schema
 */
struct lys_tpdf {
    const char *name;                /**< name of the newly defined type (mandatory) */
    const char *dsc;                 /**< description statement (optional) */
    const char *ref;                 /**< reference statement (optional) */
    uint16_t flags;                  /**< [schema node flags](@ref snodeflags) - only LYS_STATUS_ and LYS_DFLTJSON values (or 0) are allowed */
    uint8_t ext_size;                /**< number of elements in #ext array */
    uint8_t padding_iffsize;         /**< padding byte for the ::lys_node's iffeature_size */

    /* 32b padding for compatibility with ::lys_node */
    uint8_t padding[4];              /**< padding for 32b alignment */

    struct lys_ext_instance **ext;   /**< array of pointers to the extension instances */
    const char *units;               /**< units of the newly defined type (optional) */
    struct lys_module *module;       /**< pointer to the module where the data type is defined (mandatory),
                                          NULL in case of built-in typedefs */

    struct lys_type type;            /**< base type from which the typedef is derived (mandatory). In case of a special
                                          built-in typedef (from yang_types.c), only the base member is filled */
    const char *dflt;                /**< default value of the newly defined type (optional) */
};

/**
 * @brief YANG list's unique statement structure, see [RFC 6020 sec. 7.8.3](http://tools.ietf.org/html/rfc6020#section-7.8.3)
 */
struct lys_unique {
    const char **expr;               /**< array of unique expressions specifying target leafs to be unique */
    uint8_t expr_size;               /**< size of the #expr array */
    uint8_t trg_type;                /**< config of the targets: 0 - not specified; 1 - config true; 2 - config false */
};

/**
 * @brief YANG feature definition structure
 */
struct lys_feature {
    const char *name;                /**< feature name (mandatory) */
    const char *dsc;                 /**< description statement (optional) */
    const char *ref;                 /**< reference statement (optional) */
    uint16_t flags;                  /**< [schema node flags](@ref snodeflags) - only LYS_STATUS_* values and
                                          #LYS_FENABLED value are allowed */
    uint8_t ext_size;                /**< number of elements in #ext array */
    uint8_t iffeature_size;          /**< number of elements in the #iffeature array */

    /* 32b padding for compatibility with ::lys_node */
    uint8_t padding[4];              /**< padding for 32b alignment */

    struct lys_ext_instance **ext;   /**< array of pointers to the extension instances */
    struct lys_iffeature *iffeature; /**< array of if-feature expressions */
    struct lys_module *module;       /**< link to the features's data model (mandatory) */
    struct ly_set *depfeatures;      /**< set of other features depending on this one */
};

/**
 * @brief YANG validity restriction (must, length, etc.) structure providing information from the schema
 */
struct lys_restr {
    const char *expr;                /**< The restriction expression/value (mandatory);
                                          in case of pattern restriction, the first byte has a special meaning:
                                          0x06 (ACK) for regular match and 0x15 (NACK) for invert-match */
    const char *dsc;                 /**< description (optional) */
    const char *ref;                 /**< reference (optional) */
    const char *eapptag;             /**< error-app-tag value (optional) */
    const char *emsg;                /**< error-message (optional) */
    struct lys_ext_instance **ext;   /**< array of pointers to the extension instances */
    uint8_t ext_size;                /**< number of elements in #ext array */
};

/**
 * @brief YANG when restriction, see [RFC 6020 sec. 7.19.5](http://tools.ietf.org/html/rfc6020#section-7.19.5)
 */
struct lys_when {
    const char *cond;                /**< specified condition (mandatory) */
    const char *dsc;                 /**< description (optional) */
    const char *ref;                 /**< reference (optional) */
    struct lys_ext_instance **ext;   /**< array of pointers to the extension instances */
    uint8_t ext_size;                /**< number of elements in #ext array */
};

/**
 * @brief Structure to hold information about identity, see  [RFC 6020 sec. 7.16](http://tools.ietf.org/html/rfc6020#section-7.16)
 *
 * First 5 members maps to ::lys_node.
 */
struct lys_ident {
    const char *name;                /**< identity name (mandatory) */
    const char *dsc;                 /**< description statement (optional) */
    const char *ref;                 /**< reference statement (optional) */
    uint16_t flags;                  /**< [schema node flags](@ref snodeflags) - only LYS_STATUS_ values are allowed */
    uint8_t ext_size;                /**< number of elements in #ext array */
    uint8_t iffeature_size;          /**< number of elements in the #iffeature array */

    /* 32b padding for compatibility with ::lys_node */
    uint8_t padding[3];              /**< padding for 32b alignment */
    uint8_t base_size;               /**< number of elements in the #base array */

    struct lys_ext_instance **ext;   /**< array of pointers to the extension instances */
    struct lys_iffeature *iffeature; /**< array of if-feature expressions */
    struct lys_module *module;       /**< pointer to the module where the identity is defined */

    struct lys_ident **base;         /**< array of pointers to the base identities */
    struct ly_set *der;              /**< set of backlinks to the derived identities */
};

/**
 * @brief Load a schema into the specified context.
 *
 * LY_IN_YANG (YANG) format is not yet supported.
 *
 * @param[in] ctx libyang context where to process the data model.
 * @param[in] data The string containing the dumped data model in the specified
 * format.
 * @param[in] format Format of the input data (YANG or YIN).
 * @return Pointer to the data model structure or NULL on error.
 */
const struct lys_module *lys_parse_mem(struct ly_ctx *ctx, const char *data, LYS_INFORMAT format);

/**
 * @brief Read a schema from file descriptor into the specified context.
 *
 * LY_IN_YANG (YANG) format is not yet supported.
 *
 * \note Current implementation supports only reading data from standard (disk) file, not from sockets, pipes, etc.
 *
 * @param[in] ctx libyang context where to process the data model.
 * @param[in] fd File descriptor of a regular file (e.g. sockets are not supported) containing the schema
 *            in the specified format.
 * @param[in] format Format of the input data (YANG or YIN).
 * @return Pointer to the data model structure or NULL on error.
 */
const struct lys_module *lys_parse_fd(struct ly_ctx *ctx, int fd, LYS_INFORMAT format);

/**
 * @brief Load a schema into the specified context from a file.
 *
 * LY_IN_YANG (YANG) format is not yet supported.
 *
 * @param[in] ctx libyang context where to process the data model.
 * @param[in] path Path to the file with the model in the specified format.
 * @param[in] format Format of the input data (YANG or YIN).
 * @return Pointer to the data model structure or NULL on error.
 */
const struct lys_module *lys_parse_path(struct ly_ctx *ctx, const char *path, LYS_INFORMAT format);

/**
 * @brief Get list of all the defined features in the module and its submodules.
 *
 * @param[in] module Module to explore.
 * @param[out] states Optional output parameter providing states of all features
 * returned by function in the resulting array. Indexes in both arrays corresponds
 * each other. Similarly to lys_feature_state(), possible values in the state array
 * are 1 (enabled) and 0 (disabled). Caller is supposed to free the array when it
 * is no more needed.
 * @return NULL-terminated array of all the defined features. The returned array
 * must be freed by the caller, do not free names in the array. Also remember
 * that the names will be freed with freeing the context of the module.
 */
const char **lys_features_list(const struct lys_module *module, uint8_t **states);

/**
 * @brief Enable specified feature in the module
 *
 * By default, when the module is loaded by libyang parser, all features are disabled.
 *
 * @param[in] module Module where the feature will be enabled.
 * @param[in] feature Name of the feature to enable. To enable all features at once, use asterisk character.
 * @return 0 on success, 1 when the feature is not defined in the specified module
 */
int lys_features_enable(const struct lys_module *module, const char *feature);

/**
 * @brief Disable specified feature in the module
 *
 * By default, when the module is loaded by libyang parser, all features are disabled.
 *
 * @param[in] module Module where the feature will be disabled.
 * @param[in] feature Name of the feature to disable. To disable all features at once, use asterisk character.
 * @return 0 on success, 1 when the feature is not defined in the specified module
 */
int lys_features_disable(const struct lys_module *module, const char *feature);

/**
 * @brief Get the current status of the specified feature in the module.
 *
 * @param[in] module Module where the feature is defined.
 * @param[in] feature Name of the feature to inspect.
 * @return
 * - 1 if feature is enabled,
 * - 0 if feature is disabled,
 * - -1 in case of error (e.g. feature is not defined)
 */
int lys_features_state(const struct lys_module *module, const char *feature);

/**
 * @brief Check if the schema node is disabled in the schema tree, i.e. there is any disabled if-feature statement
 * affecting the node.
 *
 * @param[in] node Schema node to check.
 * @param[in] recursive - 0 to check if-feature only in the \p node schema node,
 * - 1 to check if-feature in all ascendant schema nodes
 * - 2 to check if-feature in all ascendant schema nodes until there is a node possibly having an instance in a data tree
 * @return - NULL if enabled,
 * - pointer to the node with the unsatisfied (disabling) if-feature expression.
 */
const struct lys_node *lys_is_disabled(const struct lys_node *node, int recursive);

/**
 * @brief Get next schema tree (sibling) node element that can be instantiated in a data tree. Returned node can
 * be from an augment.
 *
 * lys_getnext() is supposed to be called sequentially. In the first call, the \p last parameter is usually NULL
 * and function starts returning i) the first \p parent child or ii) the first top level element of the \p module.
 * Consequent calls suppose to provide the previously returned node as the \p last parameter and still the same
 * \p parent and \p module parameters.
 *
 * @param[in] last Previously returned schema tree node, or NULL in case of the first call.
 * @param[in] parent Parent of the subtree where the function starts processing
 * @param[in] module In case of iterating on top level elements, the \p parent is NULL and module must be specified.
 * @param[in] options ORed options LYS_GETNEXT_*.
 * @return Next schema tree node that can be instanciated in a data tree, NULL in case there is no such element
 */
const struct lys_node *lys_getnext(const struct lys_node *last, const struct lys_node *parent,
                                   const struct lys_module *module, int options);

#define LYS_GETNEXT_WITHCHOICE   0x01 /**< lys_getnext() option to allow returning #LYS_CHOICE nodes instead of looking into them */
#define LYS_GETNEXT_WITHCASE     0x02 /**< lys_getnext() option to allow returning #LYS_CASE nodes instead of looking into them */
#define LYS_GETNEXT_WITHGROUPING 0x04 /**< lys_getnext() option to allow returning #LYS_GROUPING nodes instead of skipping them */
#define LYS_GETNEXT_WITHINOUT    0x08 /**< lys_getnext() option to allow returning #LYS_INPUT and #LYS_OUTPUT nodes instead of looking into them */
#define LYS_GETNEXT_WITHUSES     0x10 /**< lys_getnext() option to allow returning #LYS_USES nodes instead of looking into them */
#define LYS_GETNEXT_INTOUSES     0x20 /**< lys_getnext() option to allow to go into uses, takes effect only with #LYS_GETNEXT_WITHUSES, otherwise it goes into uses automatically */
#define LYS_GETNEXT_INTONPCONT   0x40 /**< lys_getnext() option to look into non-presence container, instead of returning container itself */

/**
 * @brief Search for schema nodes matching the provided XPath expression.
 *
 * @param[in] node Context schema node if \p expr is relative, otherwise any node.
 * @param[in] expr XPath expression filtering the matching nodes.
 * @param[in] options Bitmask of LYS_FIND_* options.
 * @return Set of found schema nodes. If no nodes are matching \p expr or the result
 * would be a number, a string, or a boolean, the returned set is empty. In case of an error, NULL is returned.
 */
struct ly_set *lys_find_xpath(const struct lys_node *node, const char *expr, int options);

#define LYS_FIND_OUTPUT 0x01 /**< lys_find_xpath() option to search RPC output nodes instead input ones */

/**
 * @brief Types of context nodes, #LYXP_NODE_ROOT_CONFIG used only in when or must conditions.
 */
enum lyxp_node_type {
    /* XML document roots */
    LYXP_NODE_ROOT,             /* access to all the data (node value first top-level node) */
    LYXP_NODE_ROOT_CONFIG,      /* <running> data context, no state data (node value first top-level node) */

    /* XML elements */
    LYXP_NODE_ELEM,             /* XML element (most common) */
    LYXP_NODE_TEXT,             /* XML text element (extremely specific use, unlikely to be ever needed) */
    LYXP_NODE_ATTR              /* XML attribute (in YANG cannot happen, do not use for the context node) */
};

/**
 * @brief Get all the partial XPath nodes (atoms) that are required for \p expr to be evaluated.
 *
 * @param[in] cur_snode Current (context) schema node. Fake roots are distinguished using \p cur_snode_type
 * and then this node can be any node from the module (so, for example, do not put node added by an augment from another module).
 * @param[in] cur_snode_type Current (context) schema node type. Most commonly is #LYXP_NODE_ELEM, but if
 * your context node is supposed to be the root, you can specify what kind of root it is.
 * @param[in] expr XPath expression to be evaluated. Must be in JSON data format (prefixes are model names).
 * @param[in] options Whether to apply some evaluation restrictions #LYXP_MUST or #LYXP_WHEN.
 *
 * @return Set of atoms (schema nodes), NULL on error.
 */
struct ly_set *lys_xpath_atomize(const struct lys_node *cur_snode, enum lyxp_node_type cur_snode_type,
                                 const char *expr, int options);

#define LYXP_MUST 0x01 /**< lys_xpath_atomize() option to apply must statement data tree access restrictions */
#define LYXP_WHEN 0x02 /**< lys_xpath_atomize() option to apply when statement data tree access restrictions */

/**
 * @brief Call lys_xpath_atomize() on all the when and must expressions of the node. This node must be
 * a descendant of an input, output, or notification node. This subtree then forms the local subtree.
 *
 * @param[in] node Node to examine.
 * @param[in] options Bitmask of #LYXP_RECURSIVE and #LYXP_NO_LOCAL.
 */
struct ly_set *lys_node_xpath_atomize(const struct lys_node *node, int options);

#define LYXP_RECURSIVE 0x01 /**< lys_node_xpath_atomize() option to return schema node dependencies of all the expressions in the subtree */
#define LYXP_NO_LOCAL 0x02  /**< lys_node_xpath_atomize() option to discard schema node dependencies from the local subtree */

/**
 * @brief Build path (usable as XPath) of the schema node.
 * @param[in] node Schema node to be processed.
 * @return NULL on error, on success the buffer for the resulting path is allocated and caller is supposed to free it
 * with free().
 */
char *lys_path(const struct lys_node *node);

/**
 * @brief Return parent node in the schema tree.
 *
 * In case of augmenting node, it returns the target tree node where the augmenting
 * node was placed, not the augment definition node. Function just wraps usage of the
 * ::lys_node#parent pointer in this special case.
 *
 * @param[in] node Child node to the returned parent node.
 * @return The parent node from the schema tree, NULL in case of top level nodes.
 */
struct lys_node *lys_parent(const struct lys_node *node);

/**
 * @brief Return main module of the schema tree node.
 *
 * In case of regular YANG module, it returns ::lys_node#module pointer,
 * but in case of submodule, it returns pointer to the main module.
 *
 * @param[in] node Schema tree node to be examined
 * @return pointer to the main module (schema structure), NULL in case of error.
 */
struct lys_module *lys_node_module(const struct lys_node *node);

/**
 * @brief Return main module of the module.
 *
 * In case of regular YANG module, it returns itself,
 * but in case of submodule, it returns pointer to the main module.
 *
 * @param[in] module Module to be examined
 * @return pointer to the main module (schema structure).
 */
struct lys_module *lys_main_module(const struct lys_module *module);

/**
 * @brief Find the implemented revision of the given module in the context.
 *
 * If there is no revision of the module implemented, the given module is returned
 * without any change. It is up to the caller to set the module implemented via
 * lys_set_implemented() when needed.
 *
 * Also note that the result can be a disabled module and the caller is supposed to decide
 * if it should by enabled via lys_set_enabled(). This is to avoid to try to set another
 * revision of the module implemented that would fail due to the disabled, but the implemented
 * module.
 *
 * @param[in] mod Module to be searched.
 * @return The implemeneted revision of the module if any, the given module otherwise.
 */
struct lys_module *lys_implemented_module(const struct lys_module *mod);

/**
 * @brief Mark imported module as "implemented".
 *
 * All the modules explicitly loaded are marked as "implemented", but in case of loading module
 * automatically as an import of another module, it is marked as imported and in that case it
 * is not allowed to load data of this module. On the other hand, the mandatory data nodes of
 * such a module are not required nor the (top-level) default nodes defined in this module are
 * created in the data trees.
 *
 * When a module is marked as "implemented" it is not allowed to set it back to "imported".
 *
 * Note that it is not possible to mark "implemented" multiple revisions of a same module within
 * a single context. In such a case the function fails.
 *
 * If the module is currently disabled, this function enables the module implicitly.
 *
 * @param[in] module The module to be set implemented.
 * @return EXIT_SUCCESS or EXIT_FAILURE
 */
int lys_set_implemented(const struct lys_module *module);

/**
 * @brief Disable module in its context to avoid its further usage (it will be hidden for module getters).
 *
 * The function also disables all the modules in the context that depends on the provided module to disable.
 * If the imported modules are not used by any other module in the context, they are also disabled. The result
 * of this function can be reverted by lys_set_enabled() function.
 *
 * Since the disabled modules are hidden from the common module getters, there is a special
 * ly_ctx_get_disabled_module_iter() to go through the disabled modules in the context.
 *
 * libyang internal modules (those present when the context is created) cannot be disabled. Any module
 * loaded into the context is, by default, enabled.
 *
 * @param[in] module Module to be enabled.
 * @return EXIT_SUCCESS or EXIT_FAILURE (in case of invalid parameter).
 */
int lys_set_disabled(const struct lys_module *module);

/**
 * @brief Enable previously disabled module.
 *
 * The function tries to revert previous call of the lys_set_disabled() so it checks other disabled
 * modules in the context depending on the specified module and if it is possible, also the other modules
 * are going to be enabled. Similarly, all the imported modules that were previously supposed as useless
 * are enabled.
 *
 * libyang internal modules (those present when the context is created) are always enabled. Any other module
 * loaded into the context is, by default, enabled.
 *
 * @param[in] module Module to be enabled.
 * @return EXIT_SUCCESS or EXIT_FAILURE (in case of invalid parameter).
 */
int lys_set_enabled(const struct lys_module *module);

/**
 * @brief Set a schema private pointer to a user pointer.
 *
 * @param[in] node Node, whose private field will be assigned.
 * @param[in] priv Arbitrary user-specified pointer.
 * @return previous private object of the \p node (NULL if this is the first call on the \p node). Note, that
 * the caller is in this case responsible (if it is necessary) for freeing the replaced private object. In case
 * of invalid (NULL) \p node, NULL is returned and #ly_errno is set to #LY_EINVAL.
 */
void *lys_set_private(const struct lys_node *node, void *priv);

/**
 * @brief Print schema tree in the specified format.
 *
 * Same as lys_print(),  but it allocates memory and store the data into it.
 * It is up to caller to free the returned string by free().
 *
 * @param[out] strp Pointer to store the resulting dump.
 * @param[in] module Schema tree to print.
 * @param[in] format Schema output format.
 * @param[in] target_node Optional parameter for ::LYS_OUT_INFO format. It specifies which particular
 * node in the module will be printed.
 * @return 0 on success, 1 on failure (#ly_errno is set).
 */
int lys_print_mem(char **strp, const struct lys_module *module, LYS_OUTFORMAT format, const char *target_node);

/**
 * @brief Print schema tree in the specified format.
 *
 * Same as lys_print(), but output is written into the specified file descriptor.
 *
 * @param[in] module Schema tree to print.
 * @param[in] fd File descriptor where to print the data.
 * @param[in] format Schema output format.
 * @param[in] target_node Optional parameter for ::LYS_OUT_INFO format. It specifies which particular
 * node in the module will be printed.
 * @return 0 on success, 1 on failure (#ly_errno is set).
 */
int lys_print_fd(int fd, const struct lys_module *module, LYS_OUTFORMAT format, const char *target_node);

/**
 * @brief Print schema tree in the specified format.
 *
 * To write data into a file descriptor, use lys_print_fd().
 *
 * @param[in] module Schema tree to print.
 * @param[in] f File stream where to print the schema.
 * @param[in] format Schema output format.
 * @param[in] target_node Optional parameter for ::LYS_OUT_INFO format. It specifies which particular
 * node in the module will be printed.
 * @return 0 on success, 1 on failure (#ly_errno is set).
 */
int lys_print_file(FILE *f, const struct lys_module *module, LYS_OUTFORMAT format, const char *target_node);

/**
 * @brief Print schema tree in the specified format.
 *
 * Same as lys_print(), but output is written via provided callback.
 *
 * @param[in] module Schema tree to print.
 * @param[in] writeclb Callback function to write the data (see write(1)).
 * @param[in] arg Optional caller-specific argument to be passed to the \p writeclb callback.
 * @param[in] format Schema output format.
 * @param[in] target_node Optional parameter for ::LYS_OUT_INFO format. It specifies which particular
 * node in the module will be printed.
 * @return 0 on success, 1 on failure (#ly_errno is set).
 */
int lys_print_clb(ssize_t (*writeclb)(void *arg, const void *buf, size_t count), void *arg,
                  const struct lys_module *module, LYS_OUTFORMAT format, const char *target_node);

/**@} */

#ifdef __cplusplus
}
#endif

#endif /* LY_TREE_SCHEMA_H_ */<|MERGE_RESOLUTION|>--- conflicted
+++ resolved
@@ -1725,14 +1725,10 @@
 struct lys_include {
     struct lys_submodule *submodule; /**< link to the included submodule (mandatory) */
     char rev[LY_REV_SIZE];           /**< revision-date of the included submodule (optional) */
-    uint8_t external;                /**< flag for include records from submodules */
-    uint8_t ext_size;                /**< number of elements in #ext array */
+    uint8_t ext_size;                /**< number of elements in #ext array */
+    struct lys_ext_instance **ext;   /**< array of pointers to the extension instances */
     const char *dsc;                 /**< description (optional) */
     const char *ref;                 /**< reference (optional) */
-<<<<<<< HEAD
-    struct lys_ext_instance **ext;   /**< array of pointers to the extension instances */
-=======
->>>>>>> d6988373
 };
 
 /**
