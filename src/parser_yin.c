/**
 * @file yin.c
 * @author Radek Krejci <rkrejci@cesnet.cz>
 * @brief YIN parser for libyang
 *
 * Copyright (c) 2015 CESNET, z.s.p.o.
 *
 * This source code is licensed under BSD 3-Clause License (the "License").
 * You may not use this file except in compliance with the License.
 * You may obtain a copy of the License at
 *
 *     https://opensource.org/licenses/BSD-3-Clause
 */

#include <assert.h>
#include <ctype.h>
#include <errno.h>
#include <limits.h>
#include <stdint.h>
#include <stdlib.h>
#include <string.h>
#include <stddef.h>
#include <sys/types.h>

#include "libyang.h"
#include "common.h"
#include "context.h"
#include "dict_private.h"
#include "xpath.h"
#include "parser.h"
#include "resolve.h"
#include "tree_internal.h"
#include "xml_internal.h"

#define GETVAL(value, node, arg)                                                 \
    value = lyxml_get_attr(node, arg, NULL);                                     \
    if (!value) {                                                                \
        LOGVAL(LYE_MISSARG, LY_VLOG_NONE, NULL, arg, node->name);  \
        goto error;                                                              \
    }

/* parser.c */
int dup_prefix_check(const char *prefix, struct lys_module *module);

#define OPT_IDENT       0x01
#define OPT_CFG_PARSE   0x02
#define OPT_CFG_INHERIT 0x04
#define OPT_CFG_IGNORE  0x08
#define OPT_MODULE      0x10
#define OPT_NACMEXT     0x20
static int read_yin_common(struct lys_module *, struct lys_node *, struct lys_node *, struct lyxml_elem *, int);

static struct lys_node *read_yin_choice(struct lys_module *module, struct lys_node *parent, struct lyxml_elem *yin,
                                        int valid_config, struct unres_schema *unres);
static struct lys_node *read_yin_case(struct lys_module *module, struct lys_node *parent, struct lyxml_elem *yin,
                                      int valid_config, struct unres_schema *unres);
static struct lys_node *read_yin_anydata(struct lys_module *module, struct lys_node *parent, struct lyxml_elem *yin,
                                         LYS_NODE type, int valid_config, struct unres_schema *unres);
static struct lys_node *read_yin_container(struct lys_module *module, struct lys_node *parent, struct lyxml_elem *yin,
                                           int valid_config, struct unres_schema *unres);
static struct lys_node *read_yin_leaf(struct lys_module *module, struct lys_node *parent, struct lyxml_elem *yin,
                                      int valid_config, struct unres_schema *unres);
static struct lys_node *read_yin_leaflist(struct lys_module *module, struct lys_node *parent, struct lyxml_elem *yin,
                                          int valid_config, struct unres_schema *unres);
static struct lys_node *read_yin_list(struct lys_module *module,struct lys_node *parent, struct lyxml_elem *yin,
                                      int valid_config, struct unres_schema *unres);
static struct lys_node *read_yin_uses(struct lys_module *module, struct lys_node *parent, struct lyxml_elem *yin,
                                      struct unres_schema *unres);
static struct lys_node *read_yin_grouping(struct lys_module *module, struct lys_node *parent, struct lyxml_elem *yin,
                                          int valid_config, struct unres_schema *unres);
static struct lys_node *read_yin_rpc_action(struct lys_module *module, struct lys_node *parent, struct lyxml_elem *yin,
                                            struct unres_schema *unres);
static struct lys_node *read_yin_notif(struct lys_module *module, struct lys_node *parent, struct lyxml_elem *yin,
                                       struct unres_schema *unres);
static struct lys_when *read_yin_when(struct lys_module *module, struct lyxml_elem *yin);

/* logs directly */
static const char *
read_yin_subnode(struct ly_ctx *ctx, struct lyxml_elem *node, const char *name)
{
    int len;

    /* there should be <text> child */
    if (!node->child || !node->child->name || strcmp(node->child->name, name)) {
        LOGERR(LY_EVALID, "Expected \"%s\" element in \"%s\" element.", name, node->name);
        LOGVAL(LYE_INARG, LY_VLOG_NONE, NULL, name, node->name);
        return NULL;
    } else if (node->child->content) {
        len = strlen(node->child->content);
        return lydict_insert(ctx, node->child->content, len);
    } else {
        return lydict_insert(ctx, "", 0);
    }
}

/* logs directly */
static int
fill_yin_iffeature(struct lys_node *parent, struct lyxml_elem *yin, struct lys_iffeature *iffeat, struct unres_schema *unres)
{
    int r;
    const char *value;

    GETVAL(value, yin, "name");

    if ((lys_node_module(parent)->version != 2) && ((value[0] == '(') || strchr(value, ' '))) {
        LOGVAL(LYE_INARG, LY_VLOG_NONE, NULL, value, "if-feature");
error:
        return EXIT_FAILURE;
    }

    if (!(value = transform_schema2json(parent->module, value))) {
        return EXIT_FAILURE;
    }

    r = resolve_iffeature_compile(iffeat, value, parent, unres);
    lydict_remove(parent->module->ctx, value);
    if (r) {
        return EXIT_FAILURE;
    }

    return EXIT_SUCCESS;
}

/* logs directly */
static int
fill_yin_identity(struct lys_module *module, struct lyxml_elem *yin, struct lys_ident *ident, struct unres_schema *unres)
{
    struct lyxml_elem *node, *next;
    const char *value;
    int rc;
    int c_ftrs = 0, c_base = 0;

    GETVAL(value, yin, "name");
    ident->name = value;

    if (read_yin_common(module, NULL, (struct lys_node *)ident, yin, OPT_IDENT | OPT_MODULE)) {
        return EXIT_FAILURE;
    }

    if (dup_identities_check(ident->name, module)) {
        return EXIT_FAILURE;
    }

    LY_TREE_FOR_SAFE(yin->child, next, node) {
        if (!node->ns || strcmp(node->ns->value, LY_NSYIN)) {
            /* garbage */
            lyxml_free(module->ctx, node);
            continue;
        }

        if (!strcmp(node->name, "base")) {
            if (c_base && (module->version < 2)) {
                LOGVAL(LYE_TOOMANY, LY_VLOG_NONE, NULL, "base", "identity");
                return EXIT_FAILURE;
            }
            c_base++;

        } else if ((module->version >= 2) && !strcmp(node->name, "if-feature")) {
            c_ftrs++;

        } else {
            LOGVAL(LYE_INSTMT, LY_VLOG_NONE, NULL, node->name, "identity");
            return EXIT_FAILURE;
        }
    }

    if (c_base) {
        ident->base_size = 0;
        ident->base = calloc(c_base, sizeof *ident->base);
        if (!ident->base) {
            LOGMEM;
            return EXIT_FAILURE;
        }
    }

    if (c_ftrs) {
        ident->iffeature = calloc(c_ftrs, sizeof *ident->iffeature);
        if (!ident->iffeature) {
            LOGMEM;
            return EXIT_FAILURE;
        }
    }

    LY_TREE_FOR(yin->child, node) {
        if (!strcmp(node->name, "base")) {
            GETVAL(value, node, "name");
            value = transform_schema2json(module, value);
            if (!value) {
                return EXIT_FAILURE;
            }

            if (unres_schema_add_str(module, unres, ident, UNRES_IDENT, value) == -1) {
                lydict_remove(module->ctx, value);
                return EXIT_FAILURE;
            }
            lydict_remove(module->ctx, value);
        } else if (!strcmp(node->name, "if-feature")) {
            rc = fill_yin_iffeature((struct lys_node *)ident, node, &ident->iffeature[ident->iffeature_size], unres);
            ident->iffeature_size++;
            if (rc) {
                return EXIT_FAILURE;
            }
        }
    }

    return EXIT_SUCCESS;

error:
    return EXIT_FAILURE;
}

/* logs directly */
static int
read_restr_substmt(struct ly_ctx *ctx, struct lys_restr *restr, struct lyxml_elem *yin)
{
    struct lyxml_elem *child;
    const char *value;

    LY_TREE_FOR(yin->child, child) {
        if (!child->ns || strcmp(child->ns->value, LY_NSYIN)) {
            /* garbage */
            continue;
        }

        if (!strcmp(child->name, "description")) {
            if (restr->dsc) {
                LOGVAL(LYE_TOOMANY, LY_VLOG_NONE, NULL, child->name, yin->name);
                return EXIT_FAILURE;
            }
            restr->dsc = read_yin_subnode(ctx, child, "text");
            if (!restr->dsc) {
                return EXIT_FAILURE;
            }
        } else if (!strcmp(child->name, "reference")) {
            if (restr->ref) {
                LOGVAL(LYE_TOOMANY, LY_VLOG_NONE, NULL, child->name, yin->name);
                return EXIT_FAILURE;
            }
            restr->ref = read_yin_subnode(ctx, child, "text");
            if (!restr->ref) {
                return EXIT_FAILURE;
            }
        } else if (!strcmp(child->name, "error-app-tag")) {
            if (restr->eapptag) {
                LOGVAL(LYE_TOOMANY, LY_VLOG_NONE, NULL, child->name, yin->name);
                return EXIT_FAILURE;
            }
            GETVAL(value, child, "value");
            restr->eapptag = lydict_insert(ctx, value, 0);
        } else if (!strcmp(child->name, "error-message")) {
            if (restr->emsg) {
                LOGVAL(LYE_TOOMANY, LY_VLOG_NONE, NULL, child->name, yin->name);
                return EXIT_FAILURE;
            }
            restr->emsg = read_yin_subnode(ctx, child, "value");
            if (!restr->emsg) {
                return EXIT_FAILURE;
            }
        } else {
            LOGVAL(LYE_INSTMT, LY_VLOG_NONE, NULL, child->name);
            return EXIT_FAILURE;
        }
    }

    return EXIT_SUCCESS;

error:
    return EXIT_FAILURE;
}

/* logs directly, returns EXIT_SUCCESS, EXIT_FAILURE, -1 */
int
fill_yin_type(struct lys_module *module, struct lys_node *parent, struct lyxml_elem *yin, struct lys_type *type,
              int tpdftype, struct unres_schema *unres)
{
    const char *value, *name;
    struct lys_node *siter;
    struct lyxml_elem *next, *next2, *node, *child;
    struct lys_restr **restr;
    struct lys_type_bit bit, *bits_sc = NULL;
    struct lys_type_enum *enms_sc = NULL; /* shortcut */
    struct lys_type *dertype;
    int i, j, rc, val_set, c_ftrs;
    int ret = -1;
    int64_t v, v_;
    int64_t p, p_;
    size_t len;
    char *buf, modifier;

    GETVAL(value, yin, "name");
    value = transform_schema2json(module, value);
    if (!value) {
        goto error;
    }

    i = parse_identifier(value);
    if (i < 1) {
        LOGVAL(LYE_INCHAR, LY_VLOG_NONE, NULL, value[-i], &value[-i]);
        lydict_remove(module->ctx, value);
        goto error;
    }
    /* module name */
    name = value;
    if (value[i]) {
        type->module_name = lydict_insert(module->ctx, value, i);
        name += i;
        if ((name[0] != ':') || (parse_identifier(name + 1) < 1)) {
            LOGVAL(LYE_INCHAR, LY_VLOG_NONE, NULL, name[0], name);
            lydict_remove(module->ctx, value);
            goto error;
        }
        /* name is in dictionary, but moved */
        ++name;
    }

    rc = resolve_superior_type(name, type->module_name, module, parent, &type->der);
    if (rc == -1) {
        LOGVAL(LYE_INMOD, LY_VLOG_NONE, NULL, type->module_name);
        lydict_remove(module->ctx, value);
        goto error;

    /* the type could not be resolved or it was resolved to an unresolved typedef */
    } else if (rc == EXIT_FAILURE) {
        LOGVAL(LYE_NORESOLV, LY_VLOG_NONE, NULL, "type", name);
        lydict_remove(module->ctx, value);
        ret = EXIT_FAILURE;
        goto error;
    }
    lydict_remove(module->ctx, value);

    if (type->base == LY_TYPE_ERR) {
        /* resolved type in grouping, decrease the grouping's nacm number to indicate that one less
         * unresolved item left inside the grouping, LY_TYPE_ERR used as a flag for types inside a grouping. */
        for (siter = parent; siter && (siter->nodetype != LYS_GROUPING); siter = lys_parent(siter));
        if (siter) {
            if (!((struct lys_node_grp *)siter)->nacm) {
                LOGINT;
                goto error;
            }
            ((struct lys_node_grp *)siter)->nacm--;
        } else {
            LOGINT;
            goto error;
        }
    }
    type->base = type->der->type.base;

    /* check status */
    if (lyp_check_status(type->parent->flags, type->parent->module, type->parent->name,
                     type->der->flags, type->der->module, type->der->name,  parent)) {
        return -1;
    }

    switch (type->base) {
    case LY_TYPE_BITS:
        /* RFC 6020 9.7.4 - bit */

        /* get bit specifications, at least one must be present */
        LY_TREE_FOR_SAFE(yin->child, next, node) {
            if (!node->ns || strcmp(node->ns->value, LY_NSYIN)) {
                /* garbage */
                lyxml_free(module->ctx, node);
                continue;
            }

            if (!strcmp(node->name, "bit")) {
                type->info.bits.count++;
            } else {
                LOGVAL(LYE_INSTMT, LY_VLOG_NONE, NULL, node->name);
                type->info.bits.count = 0;
                goto error;
            }
        }
        dertype = &type->der->type;
        if (!dertype->der) {
            if (!type->info.bits.count) {
                /* type is derived directly from buit-in bits type and bit statement is required */
                LOGVAL(LYE_MISSCHILDSTMT, LY_VLOG_NONE, NULL, "bit", "type");
                goto error;
            }
        } else {
            for (; !dertype->info.enums.count; dertype = &dertype->der->type);
            if (module->version < 2 && type->info.bits.count) {
                /* type is not directly derived from buit-in bits type and bit statement is prohibited,
                 * since YANG 1.1 the bit statements can be used to restrict the base bits type */
                LOGVAL(LYE_INSTMT, LY_VLOG_NONE, NULL, "bit");
                type->info.bits.count = 0;
                goto error;
            }
        }

        type->info.bits.bit = calloc(type->info.bits.count, sizeof *type->info.bits.bit);
        if (!type->info.bits.bit) {
            LOGMEM;
            goto error;
        }
        p = 0;
        i = -1;
        LY_TREE_FOR(yin->child, next) {
            i++;
            c_ftrs = 0;

            GETVAL(value, next, "name");
            if (lyp_check_identifier(value, LY_IDENT_SIMPLE, NULL, NULL)) {
                goto error;
            }

            type->info.bits.bit[i].name = lydict_insert(module->ctx, value, strlen(value));
            if (read_yin_common(module, NULL, (struct lys_node *)&type->info.bits.bit[i], next, 0)) {
                type->info.bits.count = i + 1;
                goto error;
            }

            if (!dertype->der) { /* directly derived type from bits built-in type */
                /* check the name uniqueness */
                for (j = 0; j < i; j++) {
                    if (!strcmp(type->info.bits.bit[j].name, type->info.bits.bit[i].name)) {
                        LOGVAL(LYE_BITS_DUPNAME, LY_VLOG_NONE, NULL, type->info.bits.bit[i].name);
                        type->info.bits.count = i + 1;
                        goto error;
                    }
                }
            } else {
                /* restricted bits type - the name MUST be used in the base type */
                bits_sc = dertype->info.bits.bit;
                for (j = 0; j < dertype->info.bits.count; j++) {
                    if (ly_strequal(bits_sc[j].name, value, 1)) {
                        break;
                    }
                }
                if (j == dertype->info.bits.count) {
                    LOGVAL(LYE_BITS_INNAME, LY_VLOG_NONE, NULL, value);
                    type->info.bits.count = i + 1;
                    goto error;
                }
            }


            p_ = -1;
            LY_TREE_FOR(next->child, node) {
                if (!node->ns || strcmp(node->ns->value, LY_NSYIN)) {
                    /* garbage */
                    continue;
                }

                if (!strcmp(node->name, "position")) {
                    if (p_ != -1) {
                        LOGVAL(LYE_TOOMANY, LY_VLOG_NONE, NULL, node->name, next->name);
                        type->info.bits.count = i + 1;
                        goto error;
                    }

                    GETVAL(value, node, "value");
                    p_ = strtoll(value, NULL, 10);

                    /* range check */
                    if (p_ < 0 || p_ > UINT32_MAX) {
                        LOGVAL(LYE_INARG, LY_VLOG_NONE, NULL, value, "bit/position");
                        type->info.bits.count = i + 1;
                        goto error;
                    }
                    type->info.bits.bit[i].pos = (uint32_t)p_;

                    if (!dertype->der) { /* directly derived type from bits built-in type */
                        /* keep the highest enum value for automatic increment */
                        if (type->info.bits.bit[i].pos >= p) {
                            p = type->info.bits.bit[i].pos;
                            p++;
                        } else {
                            /* check that the value is unique */
                            for (j = 0; j < i; j++) {
                                if (type->info.bits.bit[j].pos == type->info.bits.bit[i].pos) {
                                    LOGVAL(LYE_BITS_DUPVAL, LY_VLOG_NONE, NULL,
                                           type->info.bits.bit[i].pos, type->info.bits.bit[i].name,
                                           type->info.bits.bit[j].name);
                                    type->info.bits.count = i + 1;
                                    goto error;
                                }
                            }
                        }
                    }

                } else if ((module->version >= 2) && !strcmp(node->name, "if-feature")) {
                    c_ftrs++;
                } else {
                    LOGVAL(LYE_INSTMT, LY_VLOG_NONE, NULL, node->name);
                    goto error;
                }
            }

            if (!dertype->der) { /* directly derived type from bits built-in type */
                if (p_ == -1) {
                    /* assign value automatically */
                    if (p > UINT32_MAX) {
                        LOGVAL(LYE_INARG, LY_VLOG_NONE, NULL, "4294967295", "bit/position");
                        type->info.bits.count = i + 1;
                        goto error;
                    }
                    type->info.bits.bit[i].pos = (uint32_t)p;
                    type->info.bits.bit[i].flags |= LYS_AUTOASSIGNED;
                    p++;
                }
            } else { /* restricted bits type */
                if (p_ == -1) {
                    /* automatically assign position from base type */
                    type->info.bits.bit[i].pos = bits_sc[j].pos;
                    type->info.bits.bit[i].flags |= LYS_AUTOASSIGNED;
                } else {
                    /* check that the assigned position corresponds to the original
                     * position of the bit in the base type */
                    if (p_ != bits_sc[j].pos) {
                        /* p_ - assigned position in restricted bits
                         * bits_sc[j].pos - position assigned to the corresponding bit (detected above) in base type */
                        LOGVAL(LYE_BITS_INVAL, LY_VLOG_NONE, NULL, type->info.bits.bit[i].pos,
                               type->info.bits.bit[i].name, bits_sc[j].pos);
                        type->info.bits.count = i + 1;
                        goto error;
                    }
                }
            }

            /* if-features */
            if (c_ftrs) {
                bits_sc = &type->info.bits.bit[i];
                bits_sc->iffeature = calloc(c_ftrs, sizeof *bits_sc->iffeature);
                if (!bits_sc->iffeature) {
                    LOGMEM;
                    type->info.bits.count = i + 1;
                    goto error;
                }

                LY_TREE_FOR(next->child, node) {
                    if (!strcmp(node->name, "if-feature")) {
                        rc = fill_yin_iffeature((struct lys_node *)type->parent, node,
                                                &bits_sc->iffeature[bits_sc->iffeature_size], unres);
                        bits_sc->iffeature_size++;
                        if (rc) {
                            type->info.bits.count = i + 1;
                            goto error;
                        }
                    }
                }
            }

            /* keep them ordered by position */
            j = i;
            while (j && type->info.bits.bit[j - 1].pos > type->info.bits.bit[j].pos) {
                /* switch them */
                memcpy(&bit, &type->info.bits.bit[j], sizeof bit);
                memcpy(&type->info.bits.bit[j], &type->info.bits.bit[j - 1], sizeof bit);
                memcpy(&type->info.bits.bit[j - 1], &bit, sizeof bit);
                j--;
            }
        }
        break;

    case LY_TYPE_DEC64:
        /* RFC 6020 9.2.4 - range and 9.3.4 - fraction-digits */
        LY_TREE_FOR(yin->child, node) {
            if (!node->ns || strcmp(node->ns->value, LY_NSYIN)) {
                /* garbage */
                continue;
            }

            if (!strcmp(node->name, "range")) {
                if (type->info.dec64.range) {
                    LOGVAL(LYE_TOOMANY, LY_VLOG_NONE, NULL, node->name, yin->name);
                    goto error;
                }

                GETVAL(value, node, "value");
                type->info.dec64.range = calloc(1, sizeof *type->info.dec64.range);
                if (!type->info.dec64.range) {
                    LOGMEM;
                    goto error;
                }
                type->info.dec64.range->expr = lydict_insert(module->ctx, value, 0);

                /* get possible substatements */
                if (read_restr_substmt(module->ctx, type->info.dec64.range, node)) {
                    goto error;
                }
            } else if (!strcmp(node->name, "fraction-digits")) {
                if (type->info.dec64.dig) {
                    LOGVAL(LYE_TOOMANY, LY_VLOG_NONE, NULL, node->name, yin->name);
                    goto error;
                }
                GETVAL(value, node, "value");
                v = strtol(value, NULL, 10);

                /* range check */
                if (v < 1 || v > 18) {
                    LOGVAL(LYE_INARG, LY_VLOG_NONE, NULL, value, node->name);
                    goto error;
                }
                type->info.dec64.dig = (uint8_t)v;
                type->info.dec64.div = 10;
                for (i = 1; i < v; i++) {
                    type->info.dec64.div *= 10;
                }
            } else {
                LOGVAL(LYE_INSTMT, LY_VLOG_NONE, NULL, node->name);
                goto error;
            }
        }

        /* mandatory sub-statement(s) check */
        if (!type->info.dec64.dig && !type->der->type.der) {
            /* decimal64 type directly derived from built-in type requires fraction-digits */
            LOGVAL(LYE_MISSCHILDSTMT, LY_VLOG_NONE, NULL, "fraction-digits", "type");
            goto error;
        }
        if (type->info.dec64.dig && type->der->type.der) {
            /* type is not directly derived from buit-in type and fraction-digits statement is prohibited */
            LOGVAL(LYE_INSTMT, LY_VLOG_NONE, NULL, "fraction-digits");
            goto error;
        }

        /* copy fraction-digits specification from parent type for easier internal use */
        if (type->der->type.der) {
            type->info.dec64.dig = type->der->type.info.dec64.dig;
            type->info.dec64.div = type->der->type.info.dec64.div;
        }

<<<<<<< HEAD
=======
        if (type->info.dec64.range && lyp_check_length_range(type->info.dec64.range->expr, type)) {
            LOGVAL(LYE_INARG, LY_VLOG_NONE, NULL, value, "range");
            goto error;
        }

>>>>>>> 3c3eb2bb
        break;

    case LY_TYPE_ENUM:
        /* RFC 6020 9.6 - enum */

        /* get enum specifications, at least one must be present */
        LY_TREE_FOR_SAFE(yin->child, next, node) {
            if (!node->ns || strcmp(node->ns->value, LY_NSYIN)) {
                /* garbage */
                lyxml_free(module->ctx, node);
                continue;
            }

            if (!strcmp(node->name, "enum")) {
                type->info.enums.count++;
            } else {
                LOGVAL(LYE_INSTMT, LY_VLOG_NONE, NULL, node->name);
                type->info.enums.count = 0;
                goto error;
            }
        }
        dertype = &type->der->type;
        if (!dertype->der) {
            if (!type->info.enums.count) {
                /* type is derived directly from buit-in enumeartion type and enum statement is required */
                LOGVAL(LYE_MISSCHILDSTMT, LY_VLOG_NONE, NULL, "enum", "type");
                goto error;
            }
        } else {
            for (; !dertype->info.enums.count; dertype = &dertype->der->type);
            if (module->version < 2 && type->info.enums.count) {
                /* type is not directly derived from built-in enumeration type and enum statement is prohibited
                 * in YANG 1.0, since YANG 1.1 enum statements can be used to restrict the base enumeration type */
                LOGVAL(LYE_INSTMT, LY_VLOG_NONE, NULL, "enum");
                type->info.enums.count = 0;
                goto error;
            }
        }

        type->info.enums.enm = calloc(type->info.enums.count, sizeof *type->info.enums.enm);
        if (!type->info.enums.enm) {
            LOGMEM;
            goto error;
        }

        v = 0;
        i = -1;
        LY_TREE_FOR(yin->child, next) {
            i++;
            c_ftrs = 0;

            GETVAL(value, next, "name");
            if (!value[0]) {
                LOGVAL(LYE_INARG, LY_VLOG_NONE, NULL, value, "enum name");
                LOGVAL(LYE_SPEC, LY_VLOG_NONE, NULL, "Enum name must not be empty.");
                goto error;
            }
            type->info.enums.enm[i].name = lydict_insert(module->ctx, value, strlen(value));
            if (read_yin_common(module, NULL, (struct lys_node *)&type->info.enums.enm[i], next, 0)) {
                type->info.enums.count = i + 1;
                goto error;
            }

            /* the assigned name MUST NOT have any leading or trailing whitespace characters */
            value = type->info.enums.enm[i].name;
            if (isspace(value[0]) || isspace(value[strlen(value) - 1])) {
                LOGVAL(LYE_ENUM_WS, LY_VLOG_NONE, NULL, value);
                type->info.enums.count = i + 1;
                goto error;
            }

            if (!dertype->der) { /* directly derived type from enumeration built-in type */
                /* check the name uniqueness */
                for (j = 0; j < i; j++) {
                    if (ly_strequal(type->info.enums.enm[j].name, value, 1)) {
                        LOGVAL(LYE_ENUM_DUPNAME, LY_VLOG_NONE, NULL, value);
                        type->info.enums.count = i + 1;
                        goto error;
                    }
                }
            } else {
                /* restricted enumeration type - the name MUST be used in the base type */
                enms_sc = dertype->info.enums.enm;
                for (j = 0; j < dertype->info.enums.count; j++) {
                    if (ly_strequal(enms_sc[j].name, value, 1)) {
                        break;
                    }
                }
                if (j == dertype->info.enums.count) {
                    LOGVAL(LYE_ENUM_INNAME, LY_VLOG_NONE, NULL, value);
                    type->info.enums.count = i + 1;
                    goto error;
                }
            }

            val_set = 0;
            LY_TREE_FOR(next->child, node) {
                if (!node->ns || strcmp(node->ns->value, LY_NSYIN)) {
                    /* garbage */
                    continue;
                }

                if (!strcmp(node->name, "value")) {
                    if (val_set) {
                        LOGVAL(LYE_TOOMANY, LY_VLOG_NONE, NULL, node->name, next->name);
                        type->info.enums.count = i + 1;
                        goto error;
                    }

                    GETVAL(value, node, "value");
                    v_ = strtoll(value, NULL, 10);

                    /* range check */
                    if (v_ < INT32_MIN || v_ > INT32_MAX) {
                        LOGVAL(LYE_INARG, LY_VLOG_NONE, NULL, value, "enum/value");
                        type->info.enums.count = i + 1;
                        goto error;
                    }
                    type->info.enums.enm[i].value = v_;

                    if (!dertype->der) { /* directly derived type from enumeration built-in type */
                        if (!i) {
                            /* change value, which is assigned automatically, if first enum has value. */
                            v = type->info.enums.enm[i].value;
                            v++;
                        } else {
                            /* keep the highest enum value for automatic increment */
                            if (type->info.enums.enm[i].value >= v) {
                                v = type->info.enums.enm[i].value;
                                v++;
                            } else {
                                /* check that the value is unique */
                                for (j = 0; j < i; j++) {
                                    if (type->info.enums.enm[j].value == type->info.enums.enm[i].value) {
                                        LOGVAL(LYE_ENUM_DUPVAL, LY_VLOG_NONE, NULL,
                                               type->info.enums.enm[i].value, type->info.enums.enm[i].name,
                                               type->info.enums.enm[j].name);
                                        type->info.enums.count = i + 1;
                                        goto error;
                                    }
                                }
                            }
                        }
                    }
                    val_set = 1;

                } else if ((module->version >= 2) && !strcmp(node->name, "if-feature")) {
                    c_ftrs++;

                } else {
                    LOGVAL(LYE_INSTMT, LY_VLOG_NONE, NULL, node->name);
                    goto error;
                }
            }

            if (!dertype->der) { /* directly derived type from enumeration */
                if (!val_set) {
                    /* assign value automatically */
                    if (v > INT32_MAX) {
                        LOGVAL(LYE_INARG, LY_VLOG_NONE, NULL, "2147483648", "enum/value");
                        type->info.enums.count = i + 1;
                        goto error;
                    }
                    type->info.enums.enm[i].value = v;
                    type->info.enums.enm[i].flags |= LYS_AUTOASSIGNED;
                    v++;
                }
            } else { /* restricted enum type */
                if (!val_set) {
                    /* automatically assign value from base type */
                    type->info.enums.enm[i].value = enms_sc[j].value;
                    type->info.enums.enm[i].flags |= LYS_AUTOASSIGNED;
                } else {
                    /* check that the assigned value corresponds to the original
                     * value of the enum in the base type */
                    if (v_ != enms_sc[j].value) {
                        /* v_ - assigned value in restricted enum
                         * enms_sc[j].value - value assigned to the corresponding enum (detected above) in base type */
                        LOGVAL(LYE_ENUM_INVAL, LY_VLOG_NONE, NULL,
                               type->info.enums.enm[i].value, type->info.enums.enm[i].name, enms_sc[j].value);
                        type->info.enums.count = i + 1;
                        goto error;
                    }
                }
            }

            /* if-features */
            if (c_ftrs) {
                enms_sc = &type->info.enums.enm[i];
                enms_sc->iffeature = calloc(c_ftrs, sizeof *enms_sc->iffeature);
                if (!enms_sc->iffeature) {
                    LOGMEM;
                    type->info.enums.count = i + 1;
                    goto error;
                }

                LY_TREE_FOR(next->child, node) {
                    if (!strcmp(node->name, "if-feature")) {
                        rc = fill_yin_iffeature((struct lys_node *)type->parent, node,
                                                &enms_sc->iffeature[enms_sc->iffeature_size], unres);
                        enms_sc->iffeature_size++;
                        if (rc) {
                            type->info.enums.count = i + 1;
                            goto error;
                        }
                    }
                }
            }

        }
        break;

    case LY_TYPE_IDENT:
        /* RFC 6020 9.10 - base */

        /* get base specification, at least one must be present */
        LY_TREE_FOR_SAFE(yin->child, next, node) {
            if (!node->ns || strcmp(node->ns->value, LY_NSYIN)) {
                /* garbage */
                lyxml_free(module->ctx, node);
                continue;
            }

            if (strcmp(node->name, "base")) {
                LOGVAL(LYE_INSTMT, LY_VLOG_NONE, NULL, node->name);
                goto error;
            }

            GETVAL(value, yin->child, "name");
            /* store in the JSON format */
            value = transform_schema2json(module, value);
            if (!value) {
                goto error;
            }
            rc = unres_schema_add_str(module, unres, type, UNRES_TYPE_IDENTREF, value);
            lydict_remove(module->ctx, value);

            if (rc == -1) {
                goto error;
            }
        }

        if (!yin->child) {
            if (type->der->type.der) {
                /* this is just a derived type with no base required */
                break;
            }
            LOGVAL(LYE_MISSCHILDSTMT, LY_VLOG_NONE, NULL, "base", "type");
            goto error;
        } else {
            if (type->der->type.der) {
                LOGVAL(LYE_INSTMT, LY_VLOG_NONE, NULL, "base");
                goto error;
            }
        }
        if (yin->child->next) {
            LOGVAL(LYE_TOOMANY, LY_VLOG_NONE, NULL, yin->child->next->name, yin->name);
            goto error;
        }
        break;

    case LY_TYPE_INST:
        /* RFC 6020 9.13.2 - require-instance */
        LY_TREE_FOR(yin->child, node) {
            if (!node->ns || strcmp(node->ns->value, LY_NSYIN)) {
                /* garbage */
                continue;
            }

            if (!strcmp(node->name, "require-instance")) {
                if (type->info.inst.req) {
                    LOGVAL(LYE_TOOMANY, LY_VLOG_NONE, NULL, node->name, yin->name);
                    goto error;
                }
                GETVAL(value, node, "value");
                if (!strcmp(value, "true")) {
                    type->info.inst.req = 1;
                } else if (!strcmp(value, "false")) {
                    type->info.inst.req = -1;
                } else {
                    LOGVAL(LYE_INARG, LY_VLOG_NONE, NULL, value, node->name);
                    goto error;
                }
            } else {
                LOGVAL(LYE_INSTMT, LY_VLOG_NONE, NULL, node->name);
                goto error;
            }
        }

        break;

    case LY_TYPE_BINARY:
        /* RFC 6020 9.8.1, 9.4.4 - length, number of octets it contains */
    case LY_TYPE_INT8:
    case LY_TYPE_INT16:
    case LY_TYPE_INT32:
    case LY_TYPE_INT64:
    case LY_TYPE_UINT8:
    case LY_TYPE_UINT16:
    case LY_TYPE_UINT32:
    case LY_TYPE_UINT64:
        /* RFC 6020 9.2.4 - range */

        /* length and range are actually the same restriction, so process
         * them by this common code, we just need to differ the name and
         * structure where the information will be stored
         */
        if (type->base == LY_TYPE_BINARY) {
            restr = &type->info.binary.length;
            name = "length";
        } else {
            restr = &type->info.num.range;
            name = "range";
        }

        LY_TREE_FOR(yin->child, node) {
            if (!node->ns || strcmp(node->ns->value, LY_NSYIN)) {
                /* garbage */
                continue;
            }

            if (!strcmp(node->name, name)) {
                if (*restr) {
                    LOGVAL(LYE_TOOMANY, LY_VLOG_NONE, NULL, node->name, yin->name);
                    goto error;
                }

                GETVAL(value, node, "value");
                if (lyp_check_length_range(value, type)) {
                    LOGVAL(LYE_INARG, LY_VLOG_NONE, NULL, value, name);
                    goto error;
                }
                *restr = calloc(1, sizeof **restr);
                if (!(*restr)) {
                    LOGMEM;
                    goto error;
                }
                (*restr)->expr = lydict_insert(module->ctx, value, 0);

                /* get possible substatements */
                if (read_restr_substmt(module->ctx, *restr, node)) {
                    goto error;
                }
            } else {
                LOGVAL(LYE_INSTMT, LY_VLOG_NONE, NULL, node->name);
                goto error;
            }
        }
        break;

    case LY_TYPE_LEAFREF:
        /* flag resolving for later use */
        if (!tpdftype) {
            for (siter = parent; siter && siter->nodetype != LYS_GROUPING; siter = lys_parent(siter));
            if (siter) {
                /* just a flag - do not resolve */
                tpdftype = 1;
            }
        }

        /* RFC 6020 9.9.2 - path */
        LY_TREE_FOR(yin->child, node) {
            if (!node->ns || strcmp(node->ns->value, LY_NSYIN)) {
                /* garbage */
                continue;
            }

            if (!strcmp(node->name, "path") && !type->der->type.der) {
                if (type->info.lref.path) {
                    LOGVAL(LYE_TOOMANY, LY_VLOG_NONE, NULL, node->name, yin->name);
                    goto error;
                }

                GETVAL(value, node, "value");
                /* store in the JSON format */
                type->info.lref.path = transform_schema2json(module, value);
                if (!type->info.lref.path) {
                    goto error;
                }

                /* try to resolve leafref path only when this is instantiated
                 * leaf, so it is not:
                 * - typedef's type,
                 * - in  grouping definition,
                 * - just instantiated in a grouping definition,
                 * because in those cases the nodes referenced in path might not be present
                 * and it is not a bug.  */
                if (!tpdftype && unres_schema_add_node(module, unres, type, UNRES_TYPE_LEAFREF, parent) == -1) {
                    goto error;
                }
            } else if (module->version >= 2 && !strcmp(node->name, "require-instance")) {
                if (type->info.lref.req) {
                    LOGVAL(LYE_TOOMANY, LY_VLOG_NONE, NULL, node->name, yin->name);
                    goto error;
                }
                GETVAL(value, node, "value");
                if (!strcmp(value, "true")) {
                    type->info.lref.req = 1;
                } else if (!strcmp(value, "false")) {
                    type->info.lref.req = -1;
                } else {
                    LOGVAL(LYE_INARG, LY_VLOG_NONE, NULL, value, node->name);
                    goto error;
                }
            } else {
                LOGVAL(LYE_INSTMT, LY_VLOG_NONE, NULL, node->name);
                goto error;
            }
        }

        if (!type->info.lref.path) {
            if (!type->der->type.der) {
                LOGVAL(LYE_MISSCHILDSTMT, LY_VLOG_NONE, NULL, "path", "type");
                goto error;
            } else {
                /* copy leafref definition into the derived type */
                type->info.lref.path = lydict_insert(module->ctx, type->der->type.info.lref.path, 0);
                /* and resolve the path at the place we are (if not in grouping/typedef) */
                if (!tpdftype && unres_schema_add_node(module, unres, type, UNRES_TYPE_LEAFREF, parent) == -1) {
                    goto error;
                }

                /* add pointer to leafref target, only on leaves (not in typedefs) */
                if (type->info.lref.target && lys_leaf_add_leafref_target(type->info.lref.target, (struct lys_node *)type->parent)) {
                    goto error;
                }
            }
        }

        break;

    case LY_TYPE_STRING:
        /* RFC 6020 9.4.4 - length */
        /* RFC 6020 9.4.6 - pattern */
        i = 0;
        LY_TREE_FOR_SAFE(yin->child, next, node) {
            if (!node->ns || strcmp(node->ns->value, LY_NSYIN)) {
                /* garbage */
                lyxml_free(module->ctx, node);
                continue;
            }

            if (!strcmp(node->name, "length")) {
                if (type->info.str.length) {
                    LOGVAL(LYE_TOOMANY, LY_VLOG_NONE, NULL, node->name, yin->name);
                    goto error;
                }

                GETVAL(value, node, "value");
                if (lyp_check_length_range(value, type)) {
                    LOGVAL(LYE_INARG, LY_VLOG_NONE, NULL, value, "length");
                    goto error;
                }
                type->info.str.length = calloc(1, sizeof *type->info.str.length);
                if (!type->info.str.length) {
                    LOGMEM;
                    goto error;
                }
                type->info.str.length->expr = lydict_insert(module->ctx, value, 0);

                /* get possible sub-statements */
                if (read_restr_substmt(module->ctx, type->info.str.length, node)) {
                    goto error;
                }
                lyxml_free(module->ctx, node);
            } else if (!strcmp(node->name, "pattern")) {
                i++;
            } else {
                LOGVAL(LYE_INSTMT, LY_VLOG_NONE, NULL, node->name);
                goto error;
            }
        }
        /* store patterns in array */
        if (i) {
            type->info.str.patterns = calloc(i, sizeof *type->info.str.patterns);
            if (!type->info.str.patterns) {
                LOGMEM;
                goto error;
            }
            LY_TREE_FOR(yin->child, node) {
                GETVAL(value, node, "value");
                if (lyp_check_pattern(value, NULL)) {
                    free(type->info.str.patterns);
                    type->info.str.patterns = NULL;
                    goto error;
                }

                modifier = 0x06; /* ACK */
                name = NULL;
                LY_TREE_FOR_SAFE(node->child, next2, child) {
                    if (!child->ns || strcmp(child->ns->value, LY_NSYIN)) {
                        /* garbage */
                        lyxml_free(module->ctx, child);
                        continue;
                    }

                    if (module->version >= 2 && !strcmp(child->name, "modifier")) {
                        if (name) {
                            LOGVAL(LYE_TOOMANY, LY_VLOG_NONE, NULL, "modifier", node->name);
                            goto error;
                        }

                        GETVAL(name, child, "value");
                        if (!strcmp(name, "invert-match")) {
                            modifier = 0x15; /* NACK */
                        } else {
                            LOGVAL(LYE_INARG, LY_VLOG_NONE, NULL, name, "modifier");
                            goto error;
                        }
                        lyxml_free(module->ctx, child);
                    }
                }

                len = strlen(value);
                buf = malloc((len + 2) * sizeof *buf); /* modifier byte + value + terminating NULL byte */
                buf[0] = modifier;
                strcpy(&buf[1], value);

                type->info.str.patterns[type->info.str.pat_count].expr = lydict_insert_zc(module->ctx, buf);

                /* get possible sub-statements */
                if (read_restr_substmt(module->ctx, &type->info.str.patterns[type->info.str.pat_count], node)) {
                    free(type->info.str.patterns);
                    type->info.str.patterns = NULL;
                    goto error;
                }
                type->info.str.pat_count++;
            }
        }
        break;

    case LY_TYPE_UNION:
        /* RFC 6020 7.4 - type */
        /* count number of types in union */
        i = 0;
        LY_TREE_FOR_SAFE(yin->child, next, node) {
            if (!node->ns || strcmp(node->ns->value, LY_NSYIN)) {
                /* garbage */
                lyxml_free(module->ctx, node);
                continue;
            }

            if (!strcmp(node->name, "type")) {
                if (type->der->type.der) {
                    /* type can be a substatement only in "union" type, not in derived types */
                    LOGVAL(LYE_INCHILDSTMT, LY_VLOG_NONE, NULL, "type", "derived type");
                    goto error;
                }
                i++;
            } else {
                LOGVAL(LYE_INSTMT, LY_VLOG_NONE, NULL, node->name);
                goto error;
            }
        }

        if (!i && !type->der->type.der) {
            LOGVAL(LYE_MISSCHILDSTMT, LY_VLOG_NONE, NULL, "type", "(union) type");
            goto error;
        }

        /* allocate array for union's types ... */
        type->info.uni.types = calloc(i, sizeof *type->info.uni.types);
        if (!type->info.uni.types) {
            LOGMEM;
            goto error;
        }
        /* ... and fill the structures */
        LY_TREE_FOR(yin->child, node) {
            type->info.uni.types[type->info.uni.count].parent = type->parent;
            rc = fill_yin_type(module, parent, node, &type->info.uni.types[type->info.uni.count], tpdftype, unres);
            if (!rc) {
                type->info.uni.count++;

                if (module->version < 2) {
                    /* union's type cannot be empty or leafref */
                    if (type->info.uni.types[type->info.uni.count - 1].base == LY_TYPE_EMPTY) {
                        LOGVAL(LYE_INARG, LY_VLOG_NONE, NULL, "empty", node->name);
                        rc = -1;
                    } else if (type->info.uni.types[type->info.uni.count - 1].base == LY_TYPE_LEAFREF) {
                        LOGVAL(LYE_INARG, LY_VLOG_NONE, NULL, "leafref", node->name);
                        rc = -1;
                    }
                }
            }
            if (rc) {
                /* even if we got EXIT_FAILURE, throw it all away, too much trouble doing something else */
                for (i = 0; i < type->info.uni.count; ++i) {
                    lys_type_free(module->ctx, &type->info.uni.types[i]);
                }
                free(type->info.uni.types);
                type->info.uni.types = NULL;
                type->info.uni.count = 0;
                type->der = NULL;
                type->base = LY_TYPE_DER;

                if (rc == EXIT_FAILURE) {
                    ret = EXIT_FAILURE;
                }
                goto error;
            }
        }
        break;

    case LY_TYPE_BOOL:
    case LY_TYPE_EMPTY:
        /* no sub-statement allowed */
        LY_TREE_FOR(yin->child, node) {
            if (node->ns && !strcmp(node->ns->value, LY_NSYIN)) {
                LOGVAL(LYE_INSTMT, LY_VLOG_NONE, NULL, node->name);
                goto error;
            }
        }
        break;

    default:
        LOGINT;
        goto error;
    }

    return EXIT_SUCCESS;

error:
    if (type->module_name) {
        lydict_remove(module->ctx, type->module_name);
        type->module_name = NULL;
    }
    return ret;
}

/* logs directly */
static int
fill_yin_typedef(struct lys_module *module, struct lys_node *parent, struct lyxml_elem *yin, struct lys_tpdf *tpdf, struct unres_schema *unres)
{
    const char *value;
    struct lyxml_elem *node, *next;
    int has_type = 0;

    GETVAL(value, yin, "name");
    if (lyp_check_identifier(value, LY_IDENT_TYPE, module, parent)) {
        goto error;
    }
    tpdf->name = lydict_insert(module->ctx, value, strlen(value));

    /* generic part - status, description, reference */
    if (read_yin_common(module, NULL, (struct lys_node *)tpdf, yin, OPT_MODULE)) {
        goto error;
    }

    LY_TREE_FOR_SAFE(yin->child, next, node) {
        if (!node->ns || strcmp(node->ns->value, LY_NSYIN)) {
            /* garbage */
            continue;
        }

        if (!strcmp(node->name, "type")) {
            if (has_type) {
                LOGVAL(LYE_TOOMANY, LY_VLOG_NONE, NULL, node->name, yin->name);
                goto error;
            }
            /* HACK for unres */
            tpdf->type.der = (struct lys_tpdf *)node;
            tpdf->type.parent = tpdf;
            if (unres_schema_add_node(module, unres, &tpdf->type, UNRES_TYPE_DER_TPDF, parent) == -1) {
                goto error;
            }
            has_type = 1;
        } else if (!strcmp(node->name, "default")) {
            if (tpdf->dflt) {
                LOGVAL(LYE_TOOMANY, LY_VLOG_NONE, NULL, node->name, yin->name);
                goto error;
            }
            GETVAL(value, node, "value");
            tpdf->dflt = lydict_insert(module->ctx, value, strlen(value));
        } else if (!strcmp(node->name, "units")) {
            if (tpdf->units) {
                LOGVAL(LYE_TOOMANY, LY_VLOG_NONE, NULL, node->name, yin->name);
                goto error;
            }
            GETVAL(value, node, "name");
            tpdf->units = lydict_insert(module->ctx, value, strlen(value));
        } else {
            LOGVAL(LYE_INSTMT, LY_VLOG_NONE, NULL, value);
            goto error;
        }
    }

    /* check mandatory value */
    if (!has_type) {
        LOGVAL(LYE_MISSCHILDSTMT, LY_VLOG_NONE, NULL, "type", yin->name);
        goto error;
    }

    /* check default value (if not defined, there still could be some restrictions
     * that need to be checked against a default value from a derived type) */
    if (unres_schema_add_str(module, unres, &tpdf->type, UNRES_TYPE_DFLT, tpdf->dflt) == -1) {
        goto error;
    }

    return EXIT_SUCCESS;

error:

    return EXIT_FAILURE;
}

/* logs directly */
static int
fill_yin_feature(struct lys_module *module, struct lyxml_elem *yin, struct lys_feature *f, struct unres_schema *unres)
{
    const char *value;
    struct lyxml_elem *child, *next;
    int c = 0, ret;

    GETVAL(value, yin, "name");
    if (lyp_check_identifier(value, LY_IDENT_FEATURE, module, NULL)) {
        goto error;
    }
    f->name = lydict_insert(module->ctx, value, strlen(value));
    f->module = module;

    if (read_yin_common(module, NULL, (struct lys_node *)f, yin, 0)) {
        goto error;
    }

    LY_TREE_FOR_SAFE(yin->child, next, child) {
        if (!child->ns || strcmp(child->ns->value, LY_NSYIN)) {
            /* garbage */
            lyxml_free(module->ctx, child);
            continue;
        }

        if (!strcmp(child->name, "if-feature")) {
            c++;
        } else {
            LOGVAL(LYE_INSTMT, LY_VLOG_NONE, NULL, child->name);
            goto error;
        }
    }

    if (c) {
        f->iffeature = calloc(c, sizeof *f->iffeature);
        if (!f->iffeature) {
            LOGMEM;
            goto error;
        }
    }
    LY_TREE_FOR(yin->child, child) {
        ret = fill_yin_iffeature((struct lys_node *)f, child, &f->iffeature[f->iffeature_size], unres);
        f->iffeature_size++;
        if (ret) {
            goto error;
        }
    }

    /* check for circular dependencies */
    if (f->iffeature_size) {
        if (unres_schema_add_node(module, unres, f, UNRES_FEATURE, NULL) == -1) {
            goto error;
        }
    }

    return EXIT_SUCCESS;

error:

    return EXIT_FAILURE;
}

/* logs directly */
static int
fill_yin_must(struct lys_module *module, struct lyxml_elem *yin, struct lys_restr *must)
{
    const char *value;

    GETVAL(value, yin, "condition");
    must->expr = transform_schema2json(module, value);
    if (!must->expr) {
        goto error;
    }

    return read_restr_substmt(module->ctx, must, yin);

error:
    return EXIT_FAILURE;
}

static int
fill_yin_unique(struct lys_module *module, struct lys_node *parent, struct lyxml_elem *yin, struct lys_unique *unique,
                struct unres_schema *unres)
{
    int i, j;
    const char *value, *vaux;
    struct unres_list_uniq *unique_info;

    /* get unique value (list of leafs supposed to be unique */
    GETVAL(value, yin, "tag");

    /* count the number of unique leafs in the value */
    vaux = value;
    while ((vaux = strpbrk(vaux, " \t\n"))) {
        unique->expr_size++;
        while (isspace(*vaux)) {
            vaux++;
        }
    }
    unique->expr_size++;
    unique->expr = calloc(unique->expr_size, sizeof *unique->expr);
    if (!unique->expr) {
        LOGMEM;
        goto error;
    }

    for (i = 0; i < unique->expr_size; i++) {
        vaux = strpbrk(value, " \t\n");
        if (!vaux) {
            /* the last token, lydict_insert() will count its size on its own */
            vaux = value;
        }

        /* store token into unique structure */
        unique->expr[i] = lydict_insert(module->ctx, value, vaux - value);

        /* check that the expression does not repeat */
        for (j = 0; j < i; j++) {
            if (ly_strequal(unique->expr[j], unique->expr[i], 1)) {
                LOGVAL(LYE_INARG, LY_VLOG_NONE, NULL, unique->expr[i], "unique");
                LOGVAL(LYE_SPEC, LY_VLOG_NONE, NULL, "The identifier is not unique");
                goto error;
            }
        }

        /* try to resolve leaf */
        if (unres) {
            unique_info = malloc(sizeof *unique_info);
            unique_info->list = parent;
            unique_info->expr = unique->expr[i];
            unique_info->trg_type = &unique->trg_type;
            if (unres_schema_add_node(module, unres, unique_info, UNRES_LIST_UNIQ, NULL) == -1){
                goto error;
            }
        } else {
            if (resolve_unique(parent, unique->expr[i], &unique->trg_type)) {
                goto error;
            }
        }

        /* move to next token */
        value = vaux;
        while(isspace(*value)) {
            value++;
        }
    }

    return EXIT_SUCCESS;

error:
    return EXIT_FAILURE;
}

/* logs directly
 *
 * type: 0 - min, 1 - max
 */
static int
deviate_minmax(struct lys_node *target, struct lyxml_elem *node, struct lys_deviate *d, int type)
{
    const char *value;
    char *endptr;
    unsigned long val;
    uint32_t *ui32val, *min, *max;

    /* del min/max is forbidden */
    if (d->mod == LY_DEVIATE_DEL) {
        LOGVAL(LYE_INCHILDSTMT, LY_VLOG_NONE, NULL, (type ? "max-elements" : "min-elements"), "deviate delete");
        goto error;
    }

    /* check target node type */
    if (target->nodetype == LYS_LEAFLIST) {
        max = &((struct lys_node_leaflist *)target)->max;
        min = &((struct lys_node_leaflist *)target)->min;
    } else if (target->nodetype == LYS_LIST) {
        max = &((struct lys_node_list *)target)->max;
        min = &((struct lys_node_list *)target)->min;
    } else {
        LOGVAL(LYE_INSTMT, LY_VLOG_NONE, NULL, node->name);
        LOGVAL(LYE_SPEC, LY_VLOG_NONE, NULL, "Target node does not allow \"%s\" property.", node->name);
        goto error;
    }

    GETVAL(value, node, "value");
    while (isspace(value[0])) {
        value++;
    }

    if (type && !strcmp(value, "unbounded")) {
        d->max = val = 0;
        d->max_set = 1;
        ui32val = max;
    } else {
        /* convert it to uint32_t */
        errno = 0;
        endptr = NULL;
        val = strtoul(value, &endptr, 10);
        if (*endptr || value[0] == '-' || errno || val > UINT32_MAX) {
            LOGVAL(LYE_INARG, LY_VLOG_NONE, NULL, value, node->name);
            goto error;
        }
        if (type) {
            d->max = (uint32_t)val;
            d->max_set = 1;
            ui32val = max;
        } else {
            d->min = (uint32_t)val;
            d->min_set = 1;
            ui32val = min;
        }
    }

    if (d->mod == LY_DEVIATE_ADD) {
        /* check that there is no current value */
        if (*ui32val) {
            LOGVAL(LYE_INSTMT, LY_VLOG_NONE, NULL, node->name);
            LOGVAL(LYE_SPEC, LY_VLOG_NONE, NULL, "Adding property that already exists.");
            goto error;
        }
    } else if (d->mod == LY_DEVIATE_RPL) {
        /* unfortunately, there is no way to check reliably that there
         * was a value before, it could have been the default */
    }

    /* add (already checked) and replace */
    /* set new value specified in deviation */
    *ui32val = (uint32_t)val;

    /* check min-elements is smaller than max-elements */
    if (*max && *min > *max) {
        if (type) {
            LOGVAL(LYE_INARG, LY_VLOG_NONE, NULL, value, "max-elements");
            LOGVAL(LYE_SPEC, LY_VLOG_NONE, NULL, "\"max-elements\" is smaller than \"min-elements\".");
        } else {
            LOGVAL(LYE_INARG, LY_VLOG_NONE, NULL, value, "min-elements");
            LOGVAL(LYE_SPEC, LY_VLOG_NONE, NULL, "\"min-elements\" is bigger than \"max-elements\".");
        }
        goto error;
    }

    return EXIT_SUCCESS;

error:

    return EXIT_FAILURE;
}

/* logs directly */
static int
fill_yin_deviation(struct lys_module *module, struct lyxml_elem *yin, struct lys_deviation *dev,
                   struct unres_schema *unres)
{
    const char *value, **stritem;
    struct lyxml_elem *next, *child, *develem;
    int c_dev = 0, c_must, c_uniq, c_dflt;
    int f_min = 0, f_max = 0; /* flags */
    int i, j, rc;
    unsigned int u;
    struct ly_ctx *ctx;
    struct lys_deviate *d = NULL;
    struct lys_node *node = NULL, *parent, *dev_target = NULL;
    struct lys_node_choice *choice = NULL;
    struct lys_node_leaf *leaf = NULL;
    struct ly_set *dflt_check = ly_set_new();
    struct lys_node_list *list = NULL;
    struct lys_node_leaflist *llist = NULL;
    struct lys_type *t = NULL;
    uint8_t *trg_must_size = NULL;
    struct lys_restr **trg_must = NULL;
    struct unres_schema tmp_unres;
    struct lys_module *mod;

    ctx = module->ctx;

    GETVAL(value, yin, "target-node");
    dev->target_name = transform_schema2json(module, value);
    if (!dev->target_name) {
        goto error;
    }

    /* resolve target node */
    rc = resolve_augment_schema_nodeid(dev->target_name, NULL, module, (const struct lys_node **)&dev_target);
    if (rc || !dev_target) {
        LOGVAL(LYE_INARG, LY_VLOG_NONE, NULL, dev->target_name, yin->name);
        goto error;
    }
    if (dev_target->module == lys_main_module(module)) {
        LOGVAL(LYE_INARG, LY_VLOG_NONE, NULL, dev->target_name, yin->name);
        LOGVAL(LYE_SPEC, LY_VLOG_NONE, NULL, "Deviating own module is not allowed.");
        goto error;
    }

    LY_TREE_FOR_SAFE(yin->child, next, child) {
        if (!child->ns || strcmp(child->ns->value, LY_NSYIN)) {
            /* garbage */
            lyxml_free(ctx, child);
            continue;
        }

        if (!strcmp(child->name, "description")) {
            if (dev->dsc) {
                LOGVAL(LYE_TOOMANY, LY_VLOG_NONE, NULL, child->name, yin->name);
                goto error;
            }
            dev->dsc = read_yin_subnode(ctx, child, "text");
            if (!dev->dsc) {
                goto error;
            }
        } else if (!strcmp(child->name, "reference")) {
            if (dev->ref) {
                LOGVAL(LYE_TOOMANY, LY_VLOG_NONE, NULL, child->name, yin->name);
                goto error;
            }
            dev->ref = read_yin_subnode(ctx, child, "text");
            if (!dev->ref) {
                goto error;
            }
        } else if (!strcmp(child->name, "deviate")) {
            c_dev++;

            /* skip lyxml_free() at the end of the loop, node will be
             * further processed later
             */
            continue;

        } else {
            LOGVAL(LYE_INSTMT, LY_VLOG_NONE, NULL, child->name);
            goto error;
        }

        lyxml_free(ctx, child);
    }

    if (c_dev) {
        dev->deviate = calloc(c_dev, sizeof *dev->deviate);
        if (!dev->deviate) {
            LOGMEM;
            goto error;
        }
    } else {
        LOGVAL(LYE_MISSCHILDSTMT, LY_VLOG_NONE, NULL, "deviate", "deviation");
        goto error;
    }

    LY_TREE_FOR(yin->child, develem) {
        /* init */
        f_min = 0;
        f_max = 0;
        c_must = 0;
        c_uniq = 0;
        c_dflt = 0;

        /* get deviation type */
        GETVAL(value, develem, "value");
        if (!strcmp(value, "not-supported")) {
            dev->deviate[dev->deviate_size].mod = LY_DEVIATE_NO;
            /* no property expected in this case */
            if (develem->child) {
                LOGVAL(LYE_INSTMT, LY_VLOG_NONE, NULL, develem->child->name);
                goto error;
            }

            /* and neither any other deviate statement is expected,
             * not-supported deviation must be the only deviation of the target
             */
            if (dev->deviate_size || develem->next) {
                LOGVAL(LYE_INARG, LY_VLOG_NONE, NULL, value, develem->name);
                LOGVAL(LYE_SPEC, LY_VLOG_NONE, NULL, "\"not-supported\" deviation cannot be combined with any other deviation.");
                goto error;
            }

            /* you cannot remove a key leaf */
            if ((dev_target->nodetype == LYS_LEAF) && lys_parent(dev_target) && (lys_parent(dev_target)->nodetype == LYS_LIST)) {
                for (i = 0; i < ((struct lys_node_list *)lys_parent(dev_target))->keys_size; ++i) {
                    if (((struct lys_node_list *)lys_parent(dev_target))->keys[i] == (struct lys_node_leaf *)dev_target) {
                        LOGVAL(LYE_INARG, LY_VLOG_NONE, NULL, value, develem->name);
                        LOGVAL(LYE_SPEC, LY_VLOG_NONE, NULL, "\"not-supported\" deviation cannot remove a list key.");
                        goto error;
                    }
                }
            }

            /* unlink and store the original node */
            lys_node_unlink(dev_target);
            dev->orig_node = dev_target;

            dev->deviate_size = 1;
            ly_set_free(dflt_check);
            return EXIT_SUCCESS;
        } else if (!strcmp(value, "add")) {
            dev->deviate[dev->deviate_size].mod = LY_DEVIATE_ADD;
        } else if (!strcmp(value, "replace")) {
            dev->deviate[dev->deviate_size].mod = LY_DEVIATE_RPL;
        } else if (!strcmp(value, "delete")) {
            dev->deviate[dev->deviate_size].mod = LY_DEVIATE_DEL;
        } else {
            LOGVAL(LYE_INARG, LY_VLOG_NONE, NULL, value, develem->name);
            goto error;
        }
        d = &dev->deviate[dev->deviate_size];
        dev->deviate_size++;

        /* store a shallow copy of the original node */
        if (!dev->orig_node) {
            memset(&tmp_unres, 0, sizeof tmp_unres);
            dev->orig_node = lys_node_dup(dev_target->module, NULL, dev_target, 0, &tmp_unres, 1);
            /* just to be safe */
            if (tmp_unres.count) {
                LOGINT;
                goto error;
            }
        }

        /* process deviation properties */
        LY_TREE_FOR_SAFE(develem->child, next, child) {
            if (!child->ns || strcmp(child->ns->value, LY_NSYIN)) {
                /* garbage */
                lyxml_free(ctx, child);
                continue;
            }

            if (!strcmp(child->name, "config")) {
                if (d->flags & LYS_CONFIG_MASK) {
                    LOGVAL(LYE_TOOMANY, LY_VLOG_NONE, NULL, child->name, yin->name);
                    goto error;
                }

                /* for we deviate from RFC 6020 and allow config property even it is/is not
                 * specified in the target explicitly since config property inherits. So we expect
                 * that config is specified in every node. But for delete, we check that the value
                 * is the same as here in deviation
                 */
                GETVAL(value, child, "value");
                if (!strcmp(value, "false")) {
                    d->flags |= LYS_CONFIG_R;
                } else if (!strcmp(value, "true")) {
                    d->flags |= LYS_CONFIG_W;
                } else {
                    LOGVAL(LYE_INARG, LY_VLOG_NONE, NULL, value, child->name);
                    goto error;
                }

                if (d->mod == LY_DEVIATE_DEL) {
                    /* del config is forbidden */
                    LOGVAL(LYE_INCHILDSTMT, LY_VLOG_NONE, NULL, "config", "deviate delete");
                    goto error;
                } else { /* add and replace are the same in this case */
                    /* remove current config value of the target ... */
                    dev_target->flags &= ~LYS_CONFIG_MASK;

                    /* ... and replace it with the value specified in deviation */
                    dev_target->flags |= d->flags & LYS_CONFIG_MASK;
                }
            } else if (!strcmp(child->name, "default")) {
                c_dflt++;

                /* check target node type */
                if (module->version < 2 && dev_target->nodetype == LYS_LEAFLIST) {
                    LOGVAL(LYE_INSTMT, LY_VLOG_NONE, NULL, "default");
                    LOGVAL(LYE_SPEC, LY_VLOG_NONE, NULL, "Target node does not allow \"default\" property.");
                    goto error;
                } else if (c_dflt > 1 && dev_target->nodetype != LYS_LEAFLIST) { /* from YANG 1.1 */
                    LOGVAL(LYE_INSTMT, LY_VLOG_NONE, NULL, "default");
                    LOGVAL(LYE_SPEC, LY_VLOG_NONE, NULL, "Target node does not allow multiple \"default\" properties.");
                    goto error;
                } else if (c_dflt == 1 && (!(dev_target->nodetype & (LYS_LEAF | LYS_LEAFLIST | LYS_CHOICE)))) {
                    LOGVAL(LYE_INSTMT, LY_VLOG_NONE, NULL, "default");
                    LOGVAL(LYE_SPEC, LY_VLOG_NONE, NULL, "Target node does not allow \"default\" property.");
                    goto error;
                }

                /* skip lyxml_free() at the end of the loop, this node will be processed later */
                continue;

            } else if (!strcmp(child->name, "mandatory")) {
                if (d->flags & LYS_MAND_MASK) {
                    LOGVAL(LYE_TOOMANY, LY_VLOG_NONE, NULL, child->name, yin->name);
                    goto error;
                }

                /* check target node type */
                if (!(dev_target->nodetype & (LYS_LEAF | LYS_CHOICE | LYS_ANYDATA))) {
                    LOGVAL(LYE_INSTMT, LY_VLOG_NONE, NULL, child->name);
                    LOGVAL(LYE_SPEC, LY_VLOG_NONE, NULL, "Target node does not allow \"%s\" property.", child->name);
                    goto error;
                }

                GETVAL(value, child, "value");
                if (!strcmp(value, "false")) {
                    d->flags |= LYS_MAND_FALSE;
                } else if (!strcmp(value, "true")) {
                    d->flags |= LYS_MAND_TRUE;
                } else {
                    LOGVAL(LYE_INARG, LY_VLOG_NONE, NULL, value, child->name);
                    goto error;
                }

                if (d->mod == LY_DEVIATE_ADD) {
                    /* check that there is no current value */
                    if (dev_target->flags & LYS_MAND_MASK) {
                        LOGVAL(LYE_INSTMT, LY_VLOG_NONE, NULL, child->name);
                        LOGVAL(LYE_SPEC, LY_VLOG_NONE, NULL, "Adding property that already exists.");
                        goto error;
                    }

                    /* check collision with default-stmt */
                    if (d->flags & LYS_MAND_TRUE) {
                        if (dev_target->nodetype == LYS_CHOICE) {
                            if (((struct lys_node_choice *)(dev_target))->dflt) {
                                LOGVAL(LYE_INCHILDSTMT, LY_VLOG_NONE, NULL, child->name, child->parent->name);
                                LOGVAL(LYE_SPEC, LY_VLOG_NONE, NULL,
                                       "Adding the \"mandatory\" statement is forbidden on choice with the \"default\" statement.");
                                goto error;
                            }
                        } else if (dev_target->nodetype == LYS_LEAF) {
                            if (((struct lys_node_leaf *)(dev_target))->dflt) {
                                LOGVAL(LYE_INCHILDSTMT, LY_VLOG_NONE, NULL, child->name, child->parent->name);
                                LOGVAL(LYE_SPEC, LY_VLOG_NONE, NULL,
                                       "Adding the \"mandatory\" statement is forbidden on leaf with the \"default\" statement.");
                                goto error;
                            }
                        }
                    }

                    dev_target->flags |= d->flags & LYS_MAND_MASK;
                } else if (d->mod == LY_DEVIATE_RPL) {
                    /* check that there was a value before */
                    if (!(dev_target->flags & LYS_MAND_MASK)) {
                        LOGVAL(LYE_INSTMT, LY_VLOG_NONE, NULL, child->name);
                        LOGVAL(LYE_SPEC, LY_VLOG_NONE, NULL, "Replacing a property that does not exist.");
                        goto error;
                    }

                    dev_target->flags &= ~LYS_MAND_MASK;
                    dev_target->flags |= d->flags & LYS_MAND_MASK;
                } else if (d->mod == LY_DEVIATE_DEL) {
                    /* del mandatory is forbidden */
                    LOGVAL(LYE_INCHILDSTMT, LY_VLOG_NONE, NULL, "mandatory", "deviate delete");
                    goto error;
                }

                /* check for mandatory node in default case, first find the closest parent choice to the changed node */
                for (parent = dev_target->parent;
                     parent && !(parent->nodetype & (LYS_CHOICE | LYS_GROUPING | LYS_ACTION));
                     parent = parent->parent) {
                    if (parent->nodetype == LYS_CONTAINER && ((struct lys_node_container *)parent)->presence) {
                        /* stop also on presence containers */
                        break;
                    }
                }
                /* and if it is a choice with the default case, check it for presence of a mandatory node in it */
                if (parent && parent->nodetype == LYS_CHOICE && ((struct lys_node_choice *)parent)->dflt) {
                    if (lyp_check_mandatory_choice(parent)) {
                        goto error;
                    }
                }
            } else if (!strcmp(child->name, "min-elements")) {
                if (f_min) {
                    LOGVAL(LYE_TOOMANY, LY_VLOG_NONE, NULL, child->name, yin->name);
                    goto error;
                }
                f_min = 1;

                if (deviate_minmax(dev_target, child, d, 0)) {
                    goto error;
                }
            } else if (!strcmp(child->name, "max-elements")) {
                if (f_max) {
                    LOGVAL(LYE_TOOMANY, LY_VLOG_NONE, NULL, child->name, yin->name);
                    goto error;
                }
                f_max = 1;

                if (deviate_minmax(dev_target, child, d, 1)) {
                    goto error;
                }
            } else if (!strcmp(child->name, "must")) {
                c_must++;
                /* skip lyxml_free() at the end of the loop, this node will be processed later */
                continue;
            } else if (!strcmp(child->name, "type")) {
                if (d->type) {
                    LOGVAL(LYE_TOOMANY, LY_VLOG_NONE, NULL, child->name, yin->name);
                    goto error;
                }

                /* add, del type is forbidden */
                if (d->mod == LY_DEVIATE_ADD) {
                    LOGVAL(LYE_INCHILDSTMT, LY_VLOG_NONE, NULL, "type", "deviate add");
                    goto error;
                } else if (d->mod == LY_DEVIATE_DEL) {
                    LOGVAL(LYE_INCHILDSTMT, LY_VLOG_NONE, NULL, "type", "deviate delete");
                    goto error;
                }

                /* check target node type */
                if (dev_target->nodetype == LYS_LEAF) {
                    t = &((struct lys_node_leaf *)dev_target)->type;
                    if (((struct lys_node_leaf *)dev_target)->dflt) {
                        ly_set_add(dflt_check, dev_target, 0);
                    }
                } else if (dev_target->nodetype == LYS_LEAFLIST) {
                    t = &((struct lys_node_leaflist *)dev_target)->type;
                    if (((struct lys_node_leaflist *)dev_target)->dflt) {
                        ly_set_add(dflt_check, dev_target, 0);
                    }
                } else {
                    LOGVAL(LYE_INSTMT, LY_VLOG_NONE, NULL, child->name);
                    LOGVAL(LYE_SPEC, LY_VLOG_NONE, NULL, "Target node does not allow \"%s\" property.", child->name);
                    goto error;
                }

                /* replace */
                lys_type_free(ctx, t);
                /* HACK for unres */
                t->der = (struct lys_tpdf *)child;
                if (unres_schema_add_node(module, unres, t, UNRES_TYPE_DER, dev_target) == -1) {
                    goto error;
                }
                d->type = t;
            } else if (!strcmp(child->name, "unique")) {
                c_uniq++;
                /* skip lyxml_free() at the end of the loop, this node will be processed later */
                continue;
            } else if (!strcmp(child->name, "units")) {
                if (d->units) {
                    LOGVAL(LYE_TOOMANY, LY_VLOG_NONE, NULL, child->name, yin->name);
                    goto error;
                }

                /* check target node type */
                if (dev_target->nodetype == LYS_LEAFLIST) {
                    stritem = &((struct lys_node_leaflist *)dev_target)->units;
                } else if (dev_target->nodetype == LYS_LEAF) {
                    stritem = &((struct lys_node_leaf *)dev_target)->units;
                } else {
                    LOGVAL(LYE_INSTMT, LY_VLOG_NONE, NULL, child->name);
                    LOGVAL(LYE_SPEC, LY_VLOG_NONE, NULL, "Target node does not allow \"%s\" property.", child->name);
                    goto error;
                }

                /* get units value */
                GETVAL(value, child, "name");
                d->units = lydict_insert(ctx, value, 0);

                /* apply to target */
                if (d->mod == LY_DEVIATE_ADD) {
                    /* check that there is no current value */
                    if (*stritem) {
                        LOGVAL(LYE_INSTMT, LY_VLOG_NONE, NULL, child->name);
                        LOGVAL(LYE_SPEC, LY_VLOG_NONE, NULL, "Adding property that already exists.");
                        goto error;
                    }

                    *stritem = lydict_insert(ctx, value, 0);
                } else if (d->mod == LY_DEVIATE_RPL) {
                    /* check that there was a value before */
                    if (!*stritem) {
                        LOGVAL(LYE_INSTMT, LY_VLOG_NONE, NULL, child->name);
                        LOGVAL(LYE_SPEC, LY_VLOG_NONE, NULL, "Replacing a property that does not exist.");
                        goto error;
                    }

                    lydict_remove(ctx, *stritem);
                    *stritem = lydict_insert(ctx, value, 0);
                } else if (d->mod == LY_DEVIATE_DEL) {
                    /* check values */
                    if (!ly_strequal(*stritem, d->units, 1)) {
                        LOGVAL(LYE_INARG, LY_VLOG_NONE, NULL, value, child->name);
                        LOGVAL(LYE_SPEC, LY_VLOG_NONE, NULL, "Value differs from the target being deleted.");
                        goto error;
                    }
                    /* remove current units value of the target */
                    lydict_remove(ctx, *stritem);
                }
            } else {
                LOGVAL(LYE_INSTMT, LY_VLOG_NONE, NULL, child->name);
                goto error;
            }

            /* do not free sub, it could have been unlinked and stored in unres */
        }

        if (c_must) {
            /* check target node type */
            switch (dev_target->nodetype) {
            case LYS_LEAF:
                trg_must = &((struct lys_node_leaf *)dev_target)->must;
                trg_must_size = &((struct lys_node_leaf *)dev_target)->must_size;
                break;
            case LYS_CONTAINER:
                trg_must = &((struct lys_node_container *)dev_target)->must;
                trg_must_size = &((struct lys_node_container *)dev_target)->must_size;
                break;
            case LYS_LEAFLIST:
                trg_must = &((struct lys_node_leaflist *)dev_target)->must;
                trg_must_size = &((struct lys_node_leaflist *)dev_target)->must_size;
                break;
            case LYS_LIST:
                trg_must = &((struct lys_node_list *)dev_target)->must;
                trg_must_size = &((struct lys_node_list *)dev_target)->must_size;
                break;
            case LYS_ANYXML:
            case LYS_ANYDATA:
                trg_must = &((struct lys_node_anydata *)dev_target)->must;
                trg_must_size = &((struct lys_node_anydata *)dev_target)->must_size;
                break;
            default:
                LOGVAL(LYE_INSTMT, LY_VLOG_NONE, NULL, "must");
                LOGVAL(LYE_SPEC, LY_VLOG_NONE, NULL, "Target node does not allow \"must\" property.");
                goto error;
            }

            dev_target->flags &= ~LYS_XPATH_DEP;

            if (d->mod == LY_DEVIATE_RPL) {
                /* replace must is forbidden */
                LOGVAL(LYE_INCHILDSTMT, LY_VLOG_NONE, NULL, "must", "deviate replace");
                goto error;
            } else if (d->mod == LY_DEVIATE_ADD) {
                /* reallocate the must array of the target */
                d->must = ly_realloc(*trg_must, (c_must + *trg_must_size) * sizeof *d->must);
                if (!d->must) {
                    LOGMEM;
                    goto error;
                }
                *trg_must = d->must;
                d->must = &((*trg_must)[*trg_must_size]);
                d->must_size = c_must;
            } else { /* LY_DEVIATE_DEL */
                d->must = calloc(c_must, sizeof *d->must);
            }
            if (!d->must) {
                LOGMEM;
                goto error;
            }
        }
        if (c_uniq) {
            /* replace unique is forbidden */
            if (d->mod == LY_DEVIATE_RPL) {
                LOGVAL(LYE_INCHILDSTMT, LY_VLOG_NONE, NULL, "unique", "deviate replace");
                goto error;
            }

            /* check target node type */
            if (dev_target->nodetype != LYS_LIST) {
                LOGVAL(LYE_INSTMT, LY_VLOG_NONE, NULL, "unique");
                LOGVAL(LYE_SPEC, LY_VLOG_NONE, NULL, "Target node does not allow \"unique\" property.");
                goto error;
            }

            list = (struct lys_node_list *)dev_target;
            if (d->mod == LY_DEVIATE_ADD) {
                /* reallocate the unique array of the target */
                d->unique = ly_realloc(list->unique, (c_uniq + list->unique_size) * sizeof *d->unique);
                list->unique = d->unique;
                d->unique = &list->unique[list->unique_size];
                d->unique_size = c_uniq;
            } else { /* LY_DEVIATE_DEL */
                d->unique = calloc(c_uniq, sizeof *d->unique);
            }
            if (!d->unique) {
                LOGMEM;
                goto error;
            }
        }
        if (c_dflt) {
            if (d->mod == LY_DEVIATE_ADD) {
                /* check that there is no current value */
                if ((dev_target->nodetype == LYS_LEAF && ((struct lys_node_leaf *)dev_target)->dflt) ||
                        (dev_target->nodetype == LYS_CHOICE && ((struct lys_node_choice *)dev_target)->dflt)) {
                    LOGVAL(LYE_INSTMT, LY_VLOG_NONE, NULL, "default");
                    LOGVAL(LYE_SPEC, LY_VLOG_NONE, NULL, "Adding property that already exists.");
                    goto error;
                }

                /* check collision with mandatory/min-elements */
                if ((dev_target->flags & LYS_MAND_TRUE) ||
                        (dev_target->nodetype == LYS_LEAFLIST && ((struct lys_node_leaflist *)dev_target)->min)) {
                    LOGVAL(LYE_INCHILDSTMT, LY_VLOG_NONE, NULL, child->name, child->parent->name);
                    LOGVAL(LYE_SPEC, LY_VLOG_NONE, NULL,
                           "Adding the \"default\" statement is forbidden on %s statement.",
                           (dev_target->flags & LYS_MAND_TRUE) ? "nodes with the \"mandatory\"" : "leaflists with non-zero \"min-elements\"");
                    goto error;
                }
            } else if (d->mod == LY_DEVIATE_RPL) {
                /* check that there was a value before */
                if (((dev_target->nodetype & (LYS_LEAF | LYS_LEAFLIST)) && !((struct lys_node_leaf *)dev_target)->dflt) ||
                        (dev_target->nodetype == LYS_CHOICE && !((struct lys_node_choice *)dev_target)->dflt)) {
                    LOGVAL(LYE_INSTMT, LY_VLOG_NONE, NULL, child->name);
                    LOGVAL(LYE_SPEC, LY_VLOG_NONE, NULL, "Replacing a property that does not exist.");
                    goto error;
                }
            }

            if (dev_target->nodetype == LYS_LEAFLIST) {
                /* reallocate default list in the target */
                llist = (struct lys_node_leaflist *)dev_target;
                if (d->mod == LY_DEVIATE_ADD) {
                    /* reallocate (enlarge) the unique array of the target */
                    llist->dflt = ly_realloc(llist->dflt, (c_dflt + llist->dflt_size) * sizeof *d->dflt);
                } else if (d->mod == LY_DEVIATE_RPL) {
                    /* reallocate (replace) the unique array of the target */
                    for (i = 0; i < llist->dflt_size; i++) {
                        lydict_remove(llist->module->ctx, llist->dflt[i]);
                    }
                    llist->dflt = ly_realloc(llist->dflt, c_dflt * sizeof *d->dflt);
                    llist->dflt_size = 0;
                }
            }
            d->dflt = calloc(c_dflt, sizeof *d->dflt);
            if (!d->dflt) {
                LOGMEM;
                goto error;
            }
        }

        /* process deviation properties with 0..n cardinality */
        LY_TREE_FOR(develem->child, child) {
            if (!strcmp(child->name, "must")) {
                if (d->mod == LY_DEVIATE_DEL) {
                    if (fill_yin_must(module, child, &d->must[d->must_size])) {
                        goto error;
                    }

                    /* find must to delete, we are ok with just matching conditions */
                    for (i = 0; i < *trg_must_size; i++) {
                        if (ly_strequal(d->must[d->must_size].expr, (*trg_must)[i].expr, 1)) {
                            /* we have a match, free the must structure ... */
                            lys_restr_free(ctx, &((*trg_must)[i]));
                            /* ... and maintain the array */
                            (*trg_must_size)--;
                            if (i != *trg_must_size) {
                                (*trg_must)[i].expr = (*trg_must)[*trg_must_size].expr;
                                (*trg_must)[i].dsc = (*trg_must)[*trg_must_size].dsc;
                                (*trg_must)[i].ref = (*trg_must)[*trg_must_size].ref;
                                (*trg_must)[i].eapptag = (*trg_must)[*trg_must_size].eapptag;
                                (*trg_must)[i].emsg = (*trg_must)[*trg_must_size].emsg;
                            }
                            if (!(*trg_must_size)) {
                                free(*trg_must);
                                *trg_must = NULL;
                            } else {
                                (*trg_must)[*trg_must_size].expr = NULL;
                                (*trg_must)[*trg_must_size].dsc = NULL;
                                (*trg_must)[*trg_must_size].ref = NULL;
                                (*trg_must)[*trg_must_size].eapptag = NULL;
                                (*trg_must)[*trg_must_size].emsg = NULL;
                            }

                            i = -1; /* set match flag */
                            break;
                        }
                    }
                    d->must_size++;
                    if (i != -1) {
                        /* no match found */
                        LOGVAL(LYE_INARG, LY_VLOG_NONE, NULL,
                               d->must[d->must_size - 1].expr, child->name);
                        LOGVAL(LYE_SPEC, LY_VLOG_NONE, NULL, "Value does not match any must from the target.");
                        goto error;
                    }
                } else { /* replace or add */
                    memset(&((*trg_must)[*trg_must_size]), 0, sizeof **trg_must);
                    if (fill_yin_must(module, child, &((*trg_must)[*trg_must_size]))) {
                        goto error;
                    }
                    (*trg_must_size)++;
                }

                /* check XPath dependencies again */
                if (*trg_must_size && unres_schema_add_node(module, unres, dev_target, UNRES_XPATH, NULL)) {
                    goto error;
                }
            } else if (!strcmp(child->name, "unique")) {
                if (d->mod == LY_DEVIATE_DEL) {
                    memset(&d->unique[d->unique_size], 0, sizeof *d->unique);
                    if (fill_yin_unique(module, dev_target, child, &d->unique[d->unique_size], NULL)) {
                        d->unique_size++;
                        goto error;
                    }

                    /* find unique structures to delete */
                    for (i = 0; i < list->unique_size; i++) {
                        if (list->unique[i].expr_size != d->unique[d->unique_size].expr_size) {
                            continue;
                        }

                        for (j = 0; j < d->unique[d->unique_size].expr_size; j++) {
                            if (!ly_strequal(list->unique[i].expr[j], d->unique[d->unique_size].expr[j], 1)) {
                                break;
                            }
                        }

                        if (j == d->unique[d->unique_size].expr_size) {
                            /* we have a match, free the unique structure ... */
                            for (j = 0; j < list->unique[i].expr_size; j++) {
                                lydict_remove(ctx, list->unique[i].expr[j]);
                            }
                            free(list->unique[i].expr);
                            /* ... and maintain the array */
                            list->unique_size--;
                            if (i != list->unique_size) {
                                list->unique[i].expr_size = list->unique[list->unique_size].expr_size;
                                list->unique[i].expr = list->unique[list->unique_size].expr;
                            }

                            if (!list->unique_size) {
                                free(list->unique);
                                list->unique = NULL;
                            } else {
                                list->unique[list->unique_size].expr_size = 0;
                                list->unique[list->unique_size].expr = NULL;
                            }

                            i = -1; /* set match flag */
                            break;
                        }
                    }

                    d->unique_size++;
                    if (i != -1) {
                        /* no match found */
                        LOGVAL(LYE_INARG, LY_VLOG_NONE, NULL, lyxml_get_attr(child, "tag", NULL), child->name);
                        LOGVAL(LYE_SPEC, LY_VLOG_NONE, NULL, "Value differs from the target being deleted.");
                        goto error;
                    }
                } else { /* replace or add */
                    memset(&list->unique[list->unique_size], 0, sizeof *list->unique);
                    i = fill_yin_unique(module, dev_target, child, &list->unique[list->unique_size], NULL);
                    list->unique_size++;
                    if (i) {
                        goto error;
                    }
                }
            } else if (!strcmp(child->name, "default")) {
                GETVAL(value, child, "value");
                u = strlen(value);
                d->dflt[d->dflt_size++] = lydict_insert(module->ctx, value, u);

                if (dev_target->nodetype == LYS_CHOICE) {
                    choice = (struct lys_node_choice *)dev_target;
                    rc = resolve_choice_default_schema_nodeid(value, choice->child, (const struct lys_node **)&node);
                    if (rc || !node) {
                        LOGVAL(LYE_INARG, LY_VLOG_NONE, NULL, value, "default");
                        goto error;
                    }
                    if (d->mod == LY_DEVIATE_DEL) {
                        if (!choice->dflt || (choice->dflt != node)) {
                            LOGVAL(LYE_INARG, LY_VLOG_NONE, NULL, value, "default");
                            LOGVAL(LYE_SPEC, LY_VLOG_NONE, NULL, "Value differs from the target being deleted.");
                            goto error;
                        }
                    } else { /* add or replace */
                        choice->dflt = node;
                        if (!choice->dflt) {
                            /* default branch not found */
                            LOGVAL(LYE_INARG, LY_VLOG_NONE, NULL, value, "default");
                            goto error;
                        }
                    }
                } else if (dev_target->nodetype == LYS_LEAF) {
                    leaf = (struct lys_node_leaf *)dev_target;
                    if (d->mod == LY_DEVIATE_DEL) {
                        if (!leaf->dflt || !ly_strequal(leaf->dflt, value, 1)) {
                            LOGVAL(LYE_INARG, LY_VLOG_NONE, NULL, value, "default");
                            LOGVAL(LYE_SPEC, LY_VLOG_NONE, NULL, "Value differs from the target being deleted.");
                            goto error;
                        }
                        /* remove value */
                        lydict_remove(ctx, leaf->dflt);
                        leaf->dflt = NULL;
                    } else { /* add (already checked) and replace */
                        /* remove value */
                        lydict_remove(ctx, leaf->dflt);

                        /* set new value */
                        leaf->dflt = lydict_insert(ctx, value, u);

                        /* remember to check it later (it may not fit now, but the type can be deviated too) */
                        ly_set_add(dflt_check, dev_target, 0);
                    }
                } else { /* LYS_LEAFLIST */
                    llist = (struct lys_node_leaflist *)dev_target;
                    if (d->mod == LY_DEVIATE_DEL) {
                        /* find and remove the value in target list */
                        for (i = 0; i < llist->dflt_size; i++) {
                            if (llist->dflt[i] && ly_strequal(llist->dflt[i], value, 1)) {
                                /* match, remove the value */
                                lydict_remove(llist->module->ctx, llist->dflt[i]);
                                llist->dflt[i] = NULL;
                                break;
                            }
                        }
                        if (i == llist->dflt_size) {
                            LOGVAL(LYE_INARG, LY_VLOG_NONE, NULL, value, "default");
                            LOGVAL(LYE_SPEC, LY_VLOG_NONE, NULL, "The default value to delete not found in the target node.");
                            goto error;
                        }
                    } else {
                        /* add or replace, anyway we place items into the deviate's list
                           which propagates to the target */
                        /* we just want to check that the value isn't already in the list */
                        for (i = 0; i < llist->dflt_size; i++) {
                            if (ly_strequal(llist->dflt[i], value, 1)) {
                                LOGVAL(LYE_INARG, LY_VLOG_NONE, NULL, value, "default");
                                LOGVAL(LYE_SPEC, LY_VLOG_NONE, NULL, "Duplicated default value \"%s\".", value);
                                goto error;
                            }
                        }
                        /* store it in target node */
                        llist->dflt[llist->dflt_size++] = lydict_insert(module->ctx, value, u);

                        /* remember to check it later (it may not fit now, but the type can be deviated too) */
                        ly_set_add(dflt_check, dev_target, 0);
                    }
                }
            }
        }

        if (c_dflt && dev_target->nodetype == LYS_LEAFLIST && d->mod == LY_DEVIATE_DEL) {
            /* consolidate the final list in the target after removing items from it */
            llist = (struct lys_node_leaflist *)dev_target;
            for (i = j = 0; j < llist->dflt_size; j++) {
                llist->dflt[i] = llist->dflt[j];
                if (llist->dflt[i]) {
                    i++;
                }
            }
            llist->dflt_size = i + 1;
        }
    }

    /* now check whether default value, if any, matches the type */
    for (u = 0; u < dflt_check->number; ++u) {
        value = NULL;
        rc = EXIT_SUCCESS;
        if (dflt_check->set.s[u]->nodetype == LYS_LEAF) {
            leaf = (struct lys_node_leaf *)dflt_check->set.s[u];
            rc = unres_schema_add_str(module, unres, &leaf->type, UNRES_TYPE_DFLT, value = leaf->dflt);
        } else { /* LYS_LEAFLIST */
            llist = (struct lys_node_leaflist *)dflt_check->set.s[u];
            for (j = 0; j < llist->dflt_size; j++) {
                rc = unres_schema_add_str(module, unres, &llist->type, UNRES_TYPE_DFLT, value = llist->dflt[j]);
                if (rc == -1) {
                    break;
                }
            }

        }
        if (rc == -1) {
            LOGVAL(LYE_INARG, LY_VLOG_NONE, NULL, value, "default");
            LOGVAL(LYE_SPEC, LY_VLOG_NONE, NULL,
                   "The default value \"%s\" of the deviated node \"%s\"no longer matches its type.",
                   dev->target_name);
            goto error;
        }
    }

    /* mark all the affected modules as deviated and implemented */
    for(parent = dev_target; parent; parent = lys_parent(parent)) {
        mod = lys_node_module(parent);
        if (module != mod) {
            mod->deviated = 1;
            lys_set_implemented(mod);
        }
    }

    ly_set_free(dflt_check);
    return EXIT_SUCCESS;

error:
    ly_set_free(dflt_check);
    return EXIT_FAILURE;
}

/* logs directly */
static int
fill_yin_augment(struct lys_module *module, struct lys_node *parent, struct lyxml_elem *yin, struct lys_node_augment *aug,
                 struct unres_schema *unres)
{
    const char *value;
    struct lyxml_elem *child, *next;
    struct lys_node *node;
    int c = 0, ret;

    aug->nodetype = LYS_AUGMENT;
    GETVAL(value, yin, "target-node");
    aug->target_name = transform_schema2json(module, value);
    if (!aug->target_name) {
        goto error;
    }
    aug->parent = parent;

    if (read_yin_common(module, NULL, (struct lys_node *)aug, yin, OPT_MODULE | OPT_NACMEXT)) {
        goto error;
    }

    LY_TREE_FOR_SAFE(yin->child, next, child) {
        if (!child->ns || strcmp(child->ns->value, LY_NSYIN)) {
            /* garbage */
            lyxml_free(module->ctx, child);
            continue;
        }

        if (!strcmp(child->name, "if-feature")) {
            c++;
            continue;
        } else if (!strcmp(child->name, "when")) {
            if (aug->when) {
                LOGVAL(LYE_TOOMANY, LY_VLOG_NONE, NULL, child->name, yin->name);
                goto error;
            }

            aug->when = read_yin_when(module, child);
            if (!aug->when) {
                lyxml_free(module->ctx, child);
                goto error;
            }
            lyxml_free(module->ctx, child);
            continue;

        /* check allowed data sub-statements */
        } else if (!strcmp(child->name, "container")) {
            node = read_yin_container(module, (struct lys_node *)aug, child, 1, unres);
        } else if (!strcmp(child->name, "leaf-list")) {
            node = read_yin_leaflist(module, (struct lys_node *)aug, child, 1, unres);
        } else if (!strcmp(child->name, "leaf")) {
            node = read_yin_leaf(module, (struct lys_node *)aug, child, 1, unres);
        } else if (!strcmp(child->name, "list")) {
            node = read_yin_list(module, (struct lys_node *)aug, child, 1, unres);
        } else if (!strcmp(child->name, "uses")) {
            node = read_yin_uses(module, (struct lys_node *)aug, child, unres);
        } else if (!strcmp(child->name, "choice")) {
            node = read_yin_case(module, (struct lys_node *)aug, child, 1, unres);
        } else if (!strcmp(child->name, "case")) {
            node = read_yin_case(module, (struct lys_node *)aug, child, 1, unres);
        } else if (!strcmp(child->name, "anyxml")) {
            node = read_yin_anydata(module, (struct lys_node *)aug, child, LYS_ANYXML, 1, unres);
        } else if (!strcmp(child->name, "anydata")) {
            node = read_yin_anydata(module, (struct lys_node *)aug, child, LYS_ANYDATA, 1, unres);
        } else if (!strcmp(child->name, "action")) {
            node = read_yin_rpc_action(module, (struct lys_node *)aug, child, unres);
        } else if (!strcmp(child->name, "notification")) {
            node = read_yin_notif(module, (struct lys_node *)aug, child, unres);
        } else {
            LOGVAL(LYE_INSTMT, LY_VLOG_NONE, NULL, child->name);
            goto error;
        }

        if (!node) {
            goto error;
        }

        node = NULL;
        lyxml_free(module->ctx, child);
    }

    if (c) {
        aug->iffeature = calloc(c, sizeof *aug->iffeature);
        if (!aug->iffeature) {
            LOGMEM;
            goto error;
        }
    }

    LY_TREE_FOR_SAFE(yin->child, next, child) {
        if (!strcmp(child->name, "if-feature")) {
            ret = fill_yin_iffeature((struct lys_node *)aug, child, &aug->iffeature[aug->iffeature_size], unres);
            aug->iffeature_size++;
            if (ret) {
                goto error;
            }
            lyxml_free(module->ctx, child);
        }
    }

    /* aug->child points to the parsed nodes, they must now be
     * connected to the tree and adjusted (if possible right now).
     * However, if this is augment in a uses (parent is NULL), it gets resolved
     * when the uses does and cannot be resolved now for sure
     * (the grouping was not yet copied into uses).
     */
    if (!parent) {
        if (unres_schema_add_node(module, unres, aug, UNRES_AUGMENT, NULL) == -1) {
            goto error;
        }
    }

    /* check XPath dependencies */
    if (aug->when && (unres_schema_add_node(module, unres, (struct lys_node *)aug, UNRES_XPATH, NULL) == -1)) {
        goto error;
    }

    return EXIT_SUCCESS;

error:

    return EXIT_FAILURE;
}

/* logs directly */
static int
fill_yin_refine(struct lys_node *uses, struct lyxml_elem *yin, struct lys_refine *rfn, struct unres_schema *unres)
{
    struct lys_module *module;
    struct lyxml_elem *sub, *next;
    const char *value;
    char *endptr;
    int f_mand = 0, f_min = 0, f_max = 0;
    int c_must = 0, c_ftrs = 0, c_dflt = 0;
    int r;
    unsigned long int val;

    assert(uses);
    module = uses->module; /* shorthand */

    if (read_yin_common(module, NULL, (struct lys_node *)rfn, yin, OPT_CFG_PARSE)) {
        goto error;
    }

    GETVAL(value, yin, "target-node");
    rfn->target_name = transform_schema2json(module, value);
    if (!rfn->target_name) {
        goto error;
    }

    LY_TREE_FOR_SAFE(yin->child, next, sub) {
        if (!sub->ns || strcmp(sub->ns->value, LY_NSYIN)) {
            /* garbage */
            lyxml_free(module->ctx, sub);
            continue;
        }

        /* limited applicability */
        if (!strcmp(sub->name, "default")) {
            /* leaf, leaf-list or choice */

            /* check possibility of statements combination */
            if (rfn->target_type) {
                if (c_dflt) {
                    /* multiple defaults are allowed only in leaf-list */
                    if (module->version < 2) {
                        LOGVAL(LYE_TOOMANY, LY_VLOG_NONE, NULL, sub->name, yin->name);
                        goto error;
                    }
                    rfn->target_type &= LYS_LEAFLIST;
                } else {
                    if (module->version < 2) {
                        rfn->target_type &= (LYS_LEAF | LYS_CHOICE);
                    } else {
                        /* YANG 1.1 */
                        rfn->target_type &= (LYS_LEAFLIST | LYS_LEAF | LYS_CHOICE);
                    }
                }
                if (!rfn->target_type) {
                    LOGVAL(LYE_MISSCHILDSTMT, LY_VLOG_NONE, NULL, sub->name, yin->name);
                    LOGVAL(LYE_SPEC, LY_VLOG_NONE, NULL, "Invalid refine target nodetype for the substatements.");
                    goto error;
                }
            } else {
                if (module->version < 2) {
                    rfn->target_type = LYS_LEAF | LYS_CHOICE;
                } else {
                    /* YANG 1.1 */
                    rfn->target_type = LYS_LEAFLIST | LYS_LEAF | LYS_CHOICE;
                }
            }

            c_dflt++;
            continue;
        } else if (!strcmp(sub->name, "mandatory")) {
            /* leaf, choice or anyxml */
            if (f_mand) {
                LOGVAL(LYE_TOOMANY, LY_VLOG_NONE, NULL, sub->name, yin->name);
                goto error;
            }
            /* just checking the flags in leaf is not sufficient, we would allow
             * multiple mandatory statements with the "false" value
             */
            f_mand = 1;

            /* check possibility of statements combination */
            if (rfn->target_type) {
                rfn->target_type &= (LYS_LEAF | LYS_CHOICE | LYS_ANYDATA);
                if (!rfn->target_type) {
                    LOGVAL(LYE_MISSCHILDSTMT, LY_VLOG_NONE, NULL, sub->name, yin->name);
                    LOGVAL(LYE_SPEC, LY_VLOG_NONE, NULL, "Invalid refine target nodetype for the substatements.");
                    goto error;
                }
            } else {
                rfn->target_type = LYS_LEAF | LYS_CHOICE | LYS_ANYDATA;
            }

            GETVAL(value, sub, "value");
            if (!strcmp(value, "true")) {
                rfn->flags |= LYS_MAND_TRUE;
            } else if (!strcmp(value, "false")) {
                rfn->flags |= LYS_MAND_FALSE;
            } else {
                LOGVAL(LYE_INARG, LY_VLOG_NONE, NULL, value, sub->name);
                goto error;
            }
        } else if (!strcmp(sub->name, "min-elements")) {
            /* list or leaf-list */
            if (f_min) {
                LOGVAL(LYE_TOOMANY, LY_VLOG_NONE, NULL, sub->name, yin->name);
                goto error;
            }
            f_min = 1;

            /* check possibility of statements combination */
            if (rfn->target_type) {
                rfn->target_type &= (LYS_LIST | LYS_LEAFLIST);
                if (!rfn->target_type) {
                    LOGVAL(LYE_MISSCHILDSTMT, LY_VLOG_NONE, NULL, sub->name, yin->name);
                    LOGVAL(LYE_SPEC, LY_VLOG_NONE, NULL, "Invalid refine target nodetype for the substatements.");
                    goto error;
                }
            } else {
                rfn->target_type = LYS_LIST | LYS_LEAFLIST;
            }

            GETVAL(value, sub, "value");
            while (isspace(value[0])) {
                value++;
            }

            /* convert it to uint32_t */
            errno = 0;
            endptr = NULL;
            val = strtoul(value, &endptr, 10);
            if (*endptr || value[0] == '-' || errno || val > UINT32_MAX) {
                LOGVAL(LYE_INARG, LY_VLOG_NONE, NULL, value, sub->name);
                goto error;
            }
            rfn->mod.list.min = (uint32_t) val;
            rfn->flags |= LYS_RFN_MINSET;
        } else if (!strcmp(sub->name, "max-elements")) {
            /* list or leaf-list */
            if (f_max) {
                LOGVAL(LYE_TOOMANY, LY_VLOG_NONE, NULL, sub->name, yin->name);
                goto error;
            }
            f_max = 1;

            /* check possibility of statements combination */
            if (rfn->target_type) {
                rfn->target_type &= (LYS_LIST | LYS_LEAFLIST);
                if (!rfn->target_type) {
                    LOGVAL(LYE_MISSCHILDSTMT, LY_VLOG_NONE, NULL, sub->name, yin->name);
                    LOGVAL(LYE_SPEC, LY_VLOG_NONE, NULL, "Invalid refine target nodetype for the substatements.");
                    goto error;
                }
            } else {
                rfn->target_type = LYS_LIST | LYS_LEAFLIST;
            }

            GETVAL(value, sub, "value");
            while (isspace(value[0])) {
                value++;
            }

            if (!strcmp(value, "unbounded")) {
                rfn->mod.list.max = 0;
            } else {
                /* convert it to uint32_t */
                errno = 0;
                endptr = NULL;
                val = strtoul(value, &endptr, 10);
                if (*endptr || value[0] == '-' || errno || val == 0 || val > UINT32_MAX) {
                    LOGVAL(LYE_INARG, LY_VLOG_NONE, NULL, value, sub->name);
                    goto error;
                }
                rfn->mod.list.max = (uint32_t) val;
            }
            rfn->flags |= LYS_RFN_MAXSET;
        } else if (!strcmp(sub->name, "presence")) {
            /* container */
            if (rfn->mod.presence) {
                LOGVAL(LYE_TOOMANY, LY_VLOG_NONE, NULL, sub->name, yin->name);
                goto error;
            }

            /* check possibility of statements combination */
            if (rfn->target_type) {
                rfn->target_type &= LYS_CONTAINER;
                if (!rfn->target_type) {
                    LOGVAL(LYE_MISSCHILDSTMT, LY_VLOG_NONE, NULL, sub->name, yin->name);
                    LOGVAL(LYE_SPEC, LY_VLOG_NONE, NULL, "Invalid refine target nodetype for the substatements.");
                    goto error;
                }
            } else {
                rfn->target_type = LYS_CONTAINER;
            }

            GETVAL(value, sub, "value");
            rfn->mod.presence = lydict_insert(module->ctx, value, strlen(value));
        } else if (!strcmp(sub->name, "must")) {
            /* leafm leaf-list, list, container or anyxml */
            /* check possibility of statements combination */
            if (rfn->target_type) {
                rfn->target_type &= (LYS_LEAF | LYS_LIST | LYS_LEAFLIST | LYS_CONTAINER | LYS_ANYDATA);
                if (!rfn->target_type) {
                    LOGVAL(LYE_MISSCHILDSTMT, LY_VLOG_NONE, NULL, sub->name, yin->name);
                    LOGVAL(LYE_SPEC, LY_VLOG_NONE, NULL, "Invalid refine target nodetype for the substatements.");
                    goto error;
                }
            } else {
                rfn->target_type = LYS_LEAF | LYS_LIST | LYS_LEAFLIST | LYS_CONTAINER | LYS_ANYDATA;
            }

            c_must++;
            continue;

        } else if ((module->version >= 2) && !strcmp(sub->name, "if-feature")) {
            /* leaf, leaf-list, list, container or anyxml */
            /* check possibility of statements combination */
            if (rfn->target_type) {
                rfn->target_type &= (LYS_LEAF | LYS_LIST | LYS_LEAFLIST | LYS_CONTAINER | LYS_ANYDATA);
                if (!rfn->target_type) {
                    LOGVAL(LYE_MISSCHILDSTMT, LY_VLOG_NONE, NULL, sub->name, yin->name);
                    LOGVAL(LYE_SPEC, LY_VLOG_NONE, NULL, "Invalid refine target nodetype for the substatements.");
                    goto error;
                }
            } else {
                rfn->target_type = LYS_LEAF | LYS_LIST | LYS_LEAFLIST | LYS_CONTAINER | LYS_ANYDATA;
            }

            c_ftrs++;
            continue;
        } else {
            LOGVAL(LYE_INSTMT, LY_VLOG_NONE, NULL, sub->name);
            goto error;
        }

        lyxml_free(module->ctx, sub);
    }

    /* process nodes with cardinality of 0..n */
    if (c_must) {
        rfn->must = calloc(c_must, sizeof *rfn->must);
        if (!rfn->must) {
            LOGMEM;
            goto error;
        }
    }
    if (c_ftrs) {
        rfn->iffeature = calloc(c_ftrs, sizeof *rfn->iffeature);
        if (!rfn->iffeature) {
            LOGMEM;
            goto error;
        }
    }
    if (c_dflt) {
        rfn->dflt = calloc(c_dflt, sizeof *rfn->dflt);
        if (!rfn->dflt) {
            LOGMEM;
            goto error;
        }
    }

    LY_TREE_FOR(yin->child, sub) {
        if (!strcmp(sub->name, "if-feature")) {
            r = fill_yin_iffeature(uses, sub, &rfn->iffeature[rfn->iffeature_size], unres);
            rfn->iffeature_size++;
            if (r) {
                goto error;
            }
        } else if (!strcmp(sub->name, "must")) {
            r = fill_yin_must(module, sub, &rfn->must[rfn->must_size]);
            rfn->must_size++;
            if (r) {
                goto error;
            }
        } else { /* default */
            GETVAL(value, sub, "value");

            /* check for duplicity */
            for (r = 0; r < rfn->dflt_size; r++) {
                if (ly_strequal(rfn->dflt[r], value, 1)) {
                    LOGVAL(LYE_INARG, LY_VLOG_NONE, NULL, value, "default");
                    LOGVAL(LYE_SPEC, LY_VLOG_NONE, NULL, "Duplicated default value \"%s\".", value);
                    goto error;
                }
            }
            rfn->dflt[rfn->dflt_size++] = lydict_insert(module->ctx, value, strlen(value));
        }
    }

    return EXIT_SUCCESS;

error:

    return EXIT_FAILURE;
}

/* logs directly */
static int
fill_yin_import(struct lys_module *module, struct lyxml_elem *yin, struct lys_import *imp)
{
    struct lyxml_elem *child;
    const char *value;

    LY_TREE_FOR(yin->child, child) {
        if (!child->ns || strcmp(child->ns->value, LY_NSYIN)) {
            /* garbage */
            continue;
        }

        if (!strcmp(child->name, "prefix")) {
            GETVAL(value, child, "value");
            if (lyp_check_identifier(value, LY_IDENT_PREFIX, module, NULL)) {
                goto error;
            }
            imp->prefix = lydict_insert(module->ctx, value, strlen(value));
        } else if (!strcmp(child->name, "revision-date")) {
            if (imp->rev[0]) {
                LOGVAL(LYE_TOOMANY, LY_VLOG_NONE, NULL, child->name, yin->name);
                goto error;
            }
            GETVAL(value, child, "date");
            if (lyp_check_date(value)) {
                goto error;
            }
            memcpy(imp->rev, value, LY_REV_SIZE - 1);
        } else if ((module->version >= 2) && !strcmp(child->name, "description")) {
            if (imp->dsc) {
                LOGVAL(LYE_TOOMANY, LY_VLOG_NONE, NULL, child->name, yin->name);
                goto error;
            }
            imp->dsc = read_yin_subnode(module->ctx, child, "text");
            if (!imp->dsc) {
                goto error;
            }
        } else if ((module->version >= 2) && !strcmp(child->name, "reference")) {
            if (imp->ref) {
                LOGVAL(LYE_TOOMANY, LY_VLOG_NONE, NULL, child->name, yin->name);
                goto error;
            }
            imp->ref = read_yin_subnode(module->ctx, child, "text");
            if (!imp->ref) {
                goto error;
            }
        } else {
            LOGVAL(LYE_INSTMT, LY_VLOG_NONE, NULL, child->name);
            goto error;
        }
    }

    /* check mandatory information */
    if (!imp->prefix) {
        LOGVAL(LYE_MISSCHILDSTMT, LY_VLOG_NONE, NULL, "prefix", yin->name);
        goto error;
    }

    GETVAL(value, yin, "module");

    return lyp_check_import(module, value, imp);

error:

    return EXIT_FAILURE;
}

/* logs directly
 * returns:
 *  0 - inc successfully filled
 * -1 - error, inc is cleaned
 *  1 - duplication, ignore the inc structure, inc is cleaned
 */
static int
fill_yin_include(struct lys_module *module, struct lys_submodule *submodule, struct lyxml_elem *yin,
                 struct lys_include *inc, struct unres_schema *unres)
{
    struct lyxml_elem *child;
    const char *value;

    LY_TREE_FOR(yin->child, child) {
        if (!child->ns || strcmp(child->ns->value, LY_NSYIN)) {
            /* garbage */
            continue;
        }
        if (!strcmp(child->name, "revision-date")) {
            if (inc->rev[0]) {
                LOGVAL(LYE_TOOMANY, LY_VLOG_NONE, NULL, "revision-date", yin->name);
                goto error;
            }
            GETVAL(value, child, "date");
            if (lyp_check_date(value)) {
                goto error;
            }
            memcpy(inc->rev, value, LY_REV_SIZE - 1);
        } else if ((module->version >= 2) && !strcmp(child->name, "description")) {
            if (inc->dsc) {
                LOGVAL(LYE_TOOMANY, LY_VLOG_NONE, NULL, child->name, yin->name);
                goto error;
            }
            inc->dsc = read_yin_subnode(module->ctx, child, "text");
            if (!inc->dsc) {
                goto error;
            }
        } else if ((module->version >= 2) && !strcmp(child->name, "reference")) {
            if (inc->ref) {
                LOGVAL(LYE_TOOMANY, LY_VLOG_NONE, NULL, child->name, yin->name);
                goto error;
            }
            inc->ref = read_yin_subnode(module->ctx, child, "text");
            if (!inc->ref) {
                goto error;
            }
        } else {
            LOGVAL(LYE_INSTMT, LY_VLOG_NONE, NULL, child->name);
            goto error;
        }
    }

    GETVAL(value, yin, "module");

    return lyp_check_include(module, submodule, value, inc, unres);

error:

    return -1;
}

/* logs directly
 *
 * Covers:
 * description, reference, status, optionaly config
 *
 */
static int
read_yin_common(struct lys_module *module, struct lys_node *parent,
                struct lys_node *node, struct lyxml_elem *xmlnode, int opt)
{
    const char *value;
    struct lyxml_elem *sub, *next;
    struct ly_ctx *const ctx = module->ctx;

    if (opt & OPT_MODULE) {
        node->module = module;
    }

    if (opt & OPT_IDENT) {
        GETVAL(value, xmlnode, "name");
        if (lyp_check_identifier(value, LY_IDENT_NAME, NULL, NULL)) {
            goto error;
        }
        node->name = lydict_insert(ctx, value, strlen(value));
    }

    /* inherit NACM flags */
    if ((opt & OPT_NACMEXT) && parent) {
        node->nacm = parent->nacm;
    }

    /* process local parameters */
    LY_TREE_FOR_SAFE(xmlnode->child, next, sub) {
        if (!sub->ns) {
            /* garbage */
            lyxml_free(ctx, sub);
            continue;
        }
        if  (strcmp(sub->ns->value, LY_NSYIN)) {
            /* NACM extensions */
            if ((opt & OPT_NACMEXT) && !strcmp(sub->ns->value, LY_NSNACM)) {
                if (!strcmp(sub->name, "default-deny-write")) {
                    node->nacm |= LYS_NACM_DENYW;
                } else if (!strcmp(sub->name, "default-deny-all")) {
                    node->nacm |= LYS_NACM_DENYA;
                } else {
                    LOGVAL(LYE_INSTMT, LY_VLOG_NONE, NULL, sub->name);
                    goto error;
                }
            }

            /* else garbage */
            lyxml_free(ctx, sub);
            continue;
        }

        if (!strcmp(sub->name, "description")) {
            if (node->dsc) {
                LOGVAL(LYE_TOOMANY, LY_VLOG_NONE, NULL, sub->name, xmlnode->name);
                goto error;
            }
            node->dsc = read_yin_subnode(ctx, sub, "text");
            if (!node->dsc) {
                goto error;
            }
        } else if (!strcmp(sub->name, "reference")) {
            if (node->ref) {
                LOGVAL(LYE_TOOMANY, LY_VLOG_NONE, NULL, sub->name, xmlnode->name);
                goto error;
            }
            node->ref = read_yin_subnode(ctx, sub, "text");
            if (!node->ref) {
                goto error;
            }
        } else if (!strcmp(sub->name, "status")) {
            if (node->flags & LYS_STATUS_MASK) {
                LOGVAL(LYE_TOOMANY, LY_VLOG_NONE, NULL, sub->name, xmlnode->name);
                goto error;
            }
            GETVAL(value, sub, "value");
            if (!strcmp(value, "current")) {
                node->flags |= LYS_STATUS_CURR;
            } else if (!strcmp(value, "deprecated")) {
                node->flags |= LYS_STATUS_DEPRC;
            } else if (!strcmp(value, "obsolete")) {
                node->flags |= LYS_STATUS_OBSLT;
            } else {
                LOGVAL(LYE_INARG, LY_VLOG_NONE, NULL, value, sub->name);
                goto error;
            }
        } else if ((opt & (OPT_CFG_PARSE | OPT_CFG_IGNORE)) && !strcmp(sub->name, "config")) {
            if (opt & OPT_CFG_PARSE) {
                if (node->flags & LYS_CONFIG_MASK) {
                    LOGVAL(LYE_TOOMANY, LY_VLOG_NONE, NULL, sub->name, xmlnode->name);
                    goto error;
                }
                GETVAL(value, sub, "value");
                if (!strcmp(value, "false")) {
                    node->flags |= LYS_CONFIG_R;
                } else if (!strcmp(value, "true")) {
                    node->flags |= LYS_CONFIG_W;
                } else {
                    LOGVAL(LYE_INARG, LY_VLOG_NONE, NULL, value, sub->name);
                    goto error;
                }
                node->flags |= LYS_CONFIG_SET;
            }
        } else {
            /* skip the lyxml_free */
            continue;
        }
        lyxml_free(ctx, sub);
    }

    if ((opt & OPT_CFG_INHERIT) && !(node->flags & LYS_CONFIG_MASK)) {
        /* get config flag from parent */
        if (parent && (parent->flags & LYS_CONFIG_R)) {
            node->flags |= LYS_CONFIG_R;
        } else {
            /* default config is true */
            node->flags |= LYS_CONFIG_W;
        }
    }

    return EXIT_SUCCESS;

error:

    return EXIT_FAILURE;
}

/* logs directly */
static struct lys_when *
read_yin_when(struct lys_module *module, struct lyxml_elem *yin)
{
    struct lys_when *retval = NULL;
    struct lyxml_elem *child;
    const char *value;

    retval = calloc(1, sizeof *retval);
    if (!retval) {
        LOGMEM;
        return NULL;
    }

    GETVAL(value, yin, "condition");
    retval->cond = transform_schema2json(module, value);
    if (!retval->cond) {
        goto error;
    }

    LY_TREE_FOR(yin->child, child) {
        if (!child->ns || strcmp(child->ns->value, LY_NSYIN)) {
            /* garbage */
            continue;
        }

        if (!strcmp(child->name, "description")) {
            if (retval->dsc) {
                LOGVAL(LYE_TOOMANY, LY_VLOG_NONE, NULL, child->name, yin->name);
                goto error;
            }
            retval->dsc = read_yin_subnode(module->ctx, child, "text");
            if (!retval->dsc) {
                goto error;
            }
        } else if (!strcmp(child->name, "reference")) {
            if (retval->ref) {
                LOGVAL(LYE_TOOMANY, LY_VLOG_NONE, NULL, child->name, yin->name);
                goto error;
            }
            retval->ref = read_yin_subnode(module->ctx, child, "text");
            if (!retval->ref) {
                goto error;
            }
        } else {
            LOGVAL(LYE_INSTMT, LY_VLOG_NONE, NULL, child->name);
            goto error;
        }
    }

    return retval;

error:

    lys_when_free(module->ctx, retval);
    return NULL;
}

/* logs directly */
static struct lys_node *
read_yin_case(struct lys_module *module, struct lys_node *parent, struct lyxml_elem *yin, int valid_config,
              struct unres_schema *unres)
{
    struct lyxml_elem *sub, *next, root;
    struct lys_node_case *cs;
    struct lys_node *retval, *node = NULL;
    int c_ftrs = 0, ret;

    /* init */
    memset(&root, 0, sizeof root);

    cs = calloc(1, sizeof *cs);
    if (!cs) {
        LOGMEM;
        return NULL;
    }
    cs->nodetype = LYS_CASE;
    cs->prev = (struct lys_node *)cs;
    retval = (struct lys_node *)cs;

    if (read_yin_common(module, parent, retval, yin,
            OPT_IDENT | OPT_MODULE | (valid_config ? OPT_CFG_INHERIT : 0) | OPT_NACMEXT)) {
        goto error;
    }

    LOGDBG("YIN: parsing %s statement \"%s\"", yin->name, retval->name);

    /* insert the node into the schema tree */
    if (lys_node_addchild(parent, lys_main_module(module), retval)) {
        goto error;
    }

    /* process choice's specific children */
    LY_TREE_FOR_SAFE(yin->child, next, sub) {
        if (!sub->ns || strcmp(sub->ns->value, LY_NSYIN)) {
            /* garbage */
            lyxml_free(module->ctx, sub);
            continue;
        }

        if (!strcmp(sub->name, "container") ||
                !strcmp(sub->name, "leaf-list") ||
                !strcmp(sub->name, "leaf") ||
                !strcmp(sub->name, "list") ||
                !strcmp(sub->name, "uses") ||
                !strcmp(sub->name, "choice") ||
                !strcmp(sub->name, "anyxml")) {

            lyxml_unlink_elem(module->ctx, sub, 2);
            lyxml_add_child(module->ctx, &root, sub);
        } else if (!strcmp(sub->name, "if-feature")) {
            c_ftrs++;
            /* skip lyxml_free() at the end of the loop, sub is processed later */
            continue;
        } else if (!strcmp(sub->name, "when")) {
            if (cs->when) {
                LOGVAL(LYE_TOOMANY, LY_VLOG_NONE, NULL, sub->name, yin->name);
                goto error;
            }

            cs->when = read_yin_when(module, sub);
            if (!cs->when) {
                goto error;
            }

            lyxml_free(module->ctx, sub);
        } else {
            LOGVAL(LYE_INSTMT, LY_VLOG_NONE, NULL, sub->name);
            goto error;
        }
    }

    if (c_ftrs) {
        cs->iffeature = calloc(c_ftrs, sizeof *cs->iffeature);
        if (!cs->iffeature) {
            LOGMEM;
            goto error;
        }
    }
    LY_TREE_FOR(yin->child, sub) {
        ret = fill_yin_iffeature(retval, sub, &cs->iffeature[cs->iffeature_size], unres);
        cs->iffeature_size++;
        if (ret) {
            goto error;
        }
    }

    /* last part - process data nodes */
    LY_TREE_FOR_SAFE(root.child, next, sub) {
        if (!strcmp(sub->name, "container")) {
            node = read_yin_container(module, retval, sub, valid_config, unres);
        } else if (!strcmp(sub->name, "leaf-list")) {
            node = read_yin_leaflist(module, retval, sub, valid_config, unres);
        } else if (!strcmp(sub->name, "leaf")) {
            node = read_yin_leaf(module, retval, sub, valid_config, unres);
        } else if (!strcmp(sub->name, "list")) {
            node = read_yin_list(module, retval, sub, valid_config, unres);
        } else if (!strcmp(sub->name, "choice")) {
            node = read_yin_choice(module, retval, sub, valid_config, unres);
        } else if (!strcmp(sub->name, "uses")) {
            node = read_yin_uses(module, retval, sub, unres);
        } else if (!strcmp(sub->name, "anyxml")) {
            node = read_yin_anydata(module, retval, sub, LYS_ANYXML, valid_config, unres);
        } else if (!strcmp(sub->name, "anydata")) {
            node = read_yin_anydata(module, retval, sub, LYS_ANYDATA, valid_config, unres);
        }
        if (!node) {
            goto error;
        }

        lyxml_free(module->ctx, sub);
    }

    /* check XPath dependencies */
    if (cs->when && (unres_schema_add_node(module, unres, retval, UNRES_XPATH, NULL) == -1)) {
        goto error;
    }

    return retval;

error:

    while (root.child) {
        lyxml_free(module->ctx, root.child);
    }
    lys_node_free(retval, NULL, 0);

    return NULL;
}

/* logs directly */
static struct lys_node *
read_yin_choice(struct lys_module *module, struct lys_node *parent, struct lyxml_elem *yin, int valid_config,
                struct unres_schema *unres)
{
    struct lyxml_elem *sub, *next, *dflt = NULL;
    struct ly_ctx *const ctx = module->ctx;
    struct lys_node *retval, *node = NULL;
    struct lys_node_choice *choice;
    const char *value;
    int f_mand = 0, c_ftrs = 0, ret;

    choice = calloc(1, sizeof *choice);
    if (!choice) {
        LOGMEM;
        return NULL;
    }
    choice->nodetype = LYS_CHOICE;
    choice->prev = (struct lys_node *)choice;
    retval = (struct lys_node *)choice;

    if (read_yin_common(module, parent, retval, yin,
            OPT_IDENT | OPT_MODULE | (valid_config ? OPT_CFG_PARSE | OPT_CFG_INHERIT : OPT_CFG_IGNORE)
            | (parent && (parent->nodetype == LYS_GROUPING) ? 0 : OPT_NACMEXT))) {
        goto error;
    }

    LOGDBG("YIN: parsing %s statement \"%s\"", yin->name, retval->name);

    /* insert the node into the schema tree */
    if (lys_node_addchild(parent, lys_main_module(module), retval)) {
        goto error;
    }

    /* process choice's specific children */
    LY_TREE_FOR_SAFE(yin->child, next, sub) {
        if (!sub->ns || strcmp(sub->ns->value, LY_NSYIN)) {
            /* garbage */
            lyxml_free(module->ctx, sub);
            continue;
        }

        if (!strcmp(sub->name, "container")) {
            if (!(node = read_yin_container(module, retval, sub, valid_config, unres))) {
                goto error;
            }
        } else if (!strcmp(sub->name, "leaf-list")) {
            if (!(node = read_yin_leaflist(module, retval, sub, valid_config, unres))) {
                goto error;
            }
        } else if (!strcmp(sub->name, "leaf")) {
            if (!(node = read_yin_leaf(module, retval, sub, valid_config, unres))) {
                goto error;
            }
        } else if (!strcmp(sub->name, "list")) {
            if (!(node = read_yin_list(module, retval, sub, valid_config, unres))) {
                goto error;
            }
        } else if (!strcmp(sub->name, "case")) {
            if (!(node = read_yin_case(module, retval, sub, valid_config, unres))) {
                goto error;
            }
        } else if (!strcmp(sub->name, "anyxml")) {
            if (!(node = read_yin_anydata(module, retval, sub, LYS_ANYXML, valid_config, unres))) {
                goto error;
            }
        } else if (!strcmp(sub->name, "anydata")) {
            if (!(node = read_yin_anydata(module, retval, sub, LYS_ANYDATA, valid_config, unres))) {
                goto error;
            }
        } else if (!strcmp(sub->name, "default")) {
            if (dflt) {
                LOGVAL(LYE_TOOMANY, LY_VLOG_NONE, NULL, sub->name, yin->name);
                goto error;
            }
            dflt = sub;
            lyxml_unlink_elem(ctx, dflt, 0);

            continue;
            /* skip lyxml_free() at the end of the loop, the sub node is processed later as dflt */

        } else if (!strcmp(sub->name, "mandatory")) {
            if (f_mand) {
                LOGVAL(LYE_TOOMANY, LY_VLOG_NONE, NULL, sub->name, yin->name);
                goto error;
            }
            /* just checking the flags in leaf is not sufficient, we would allow
             * multiple mandatory statements with the "false" value
             */
            f_mand = 1;

            GETVAL(value, sub, "value");
            if (!strcmp(value, "true")) {
                choice->flags |= LYS_MAND_TRUE;
            } else if (!strcmp(value, "false")) {
                choice->flags |= LYS_MAND_FALSE;
            } else {
                LOGVAL(LYE_INARG, LY_VLOG_NONE, NULL, value, sub->name);
                goto error;
            }                   /* else false is the default value, so we can ignore it */
        } else if (!strcmp(sub->name, "when")) {
            if (choice->when) {
                LOGVAL(LYE_TOOMANY, LY_VLOG_NONE, NULL, sub->name, yin->name);
                goto error;
            }

            choice->when = read_yin_when(module, sub);
            if (!choice->when) {
                goto error;
            }
        } else if (!strcmp(sub->name, "if-feature")) {
            c_ftrs++;

            /* skip lyxml_free() at the end of the loop, the sub node is processed later */
            continue;
        } else if (module->version >= 2 && !strcmp(sub->name, "choice")) {
            if (!(node = read_yin_choice(module, retval, sub, valid_config, unres))) {
                goto error;
            }
        } else {
            LOGVAL(LYE_INSTMT, LY_VLOG_NONE, NULL, sub->name);
            goto error;
        }

        node = NULL;
        lyxml_free(ctx, sub);
    }

    if (c_ftrs) {
        choice->iffeature = calloc(c_ftrs, sizeof *choice->iffeature);
        if (!choice->iffeature) {
            LOGMEM;
            goto error;
        }
    }

    LY_TREE_FOR(yin->child, sub) {
        ret = fill_yin_iffeature(retval, sub, &choice->iffeature[choice->iffeature_size], unres);
        choice->iffeature_size++;
        if (ret) {
            goto error;
        }
    }

    /* check - default is prohibited in combination with mandatory */
    if (dflt && (choice->flags & LYS_MAND_TRUE)) {
        LOGVAL(LYE_INCHILDSTMT, LY_VLOG_NONE, NULL, "default", "choice");
        LOGVAL(LYE_SPEC, LY_VLOG_NONE, NULL, "The \"default\" statement is forbidden on choices with \"mandatory\".");
        goto error;
    }

    /* link default with the case */
    if (dflt) {
        GETVAL(value, dflt, "value");
        if (unres_schema_add_str(module, unres, choice, UNRES_CHOICE_DFLT, value) == -1) {
            goto error;
        }
        lyxml_free(ctx, dflt);
    }

    /* check XPath dependencies */
    if (choice->when && (unres_schema_add_node(module, unres, retval, UNRES_XPATH, NULL) == -1)) {
        goto error;
    }

    return retval;

error:

    lyxml_free(ctx, dflt);
    lys_node_free(retval, NULL, 0);

    return NULL;
}

/* logs directly */
static struct lys_node *
read_yin_anydata(struct lys_module *module, struct lys_node *parent, struct lyxml_elem *yin, LYS_NODE type,
                 int valid_config, struct unres_schema *unres)
{
    struct lys_node *retval;
    struct lys_node_anydata *anyxml;
    struct lyxml_elem *sub, *next;
    const char *value;
    int r;
    int f_mand = 0;
    int c_must = 0, c_ftrs = 0;

    anyxml = calloc(1, sizeof *anyxml);
    if (!anyxml) {
        LOGMEM;
        return NULL;
    }
    anyxml->nodetype = type;
    anyxml->prev = (struct lys_node *)anyxml;
    retval = (struct lys_node *)anyxml;

    if (read_yin_common(module, parent, retval, yin,
            OPT_IDENT | OPT_MODULE | (valid_config ? OPT_CFG_PARSE | OPT_CFG_INHERIT : OPT_CFG_IGNORE)
            | (parent && (parent->nodetype == LYS_GROUPING) ? 0 : OPT_NACMEXT))) {
        goto error;
    }

    LOGDBG("YIN: parsing %s statement \"%s\"", yin->name, retval->name);

    /* insert the node into the schema tree */
    if (lys_node_addchild(parent, lys_main_module(module), retval)) {
        goto error;
    }

    LY_TREE_FOR_SAFE(yin->child, next, sub) {
        if (!sub->ns || strcmp(sub->ns->value, LY_NSYIN)) {
            /* garbage */
            lyxml_free(module->ctx, sub);
            continue;
        }

        if (!strcmp(sub->name, "mandatory")) {
            if (f_mand) {
                LOGVAL(LYE_TOOMANY, LY_VLOG_NONE, NULL, sub->name, yin->name);
                goto error;
            }
            /* just checking the flags in leaf is not sufficient, we would allow
             * multiple mandatory statements with the "false" value
             */
            f_mand = 1;

            GETVAL(value, sub, "value");
            if (!strcmp(value, "true")) {
                anyxml->flags |= LYS_MAND_TRUE;
            } else if (!strcmp(value, "false")) {
                anyxml->flags |= LYS_MAND_FALSE;
            } else {
                LOGVAL(LYE_INARG, LY_VLOG_NONE, NULL, value, sub->name);
                goto error;
            }
            /* else false is the default value, so we can ignore it */
            lyxml_free(module->ctx, sub);
        } else if (!strcmp(sub->name, "when")) {
            if (anyxml->when) {
                LOGVAL(LYE_TOOMANY, LY_VLOG_NONE, NULL, sub->name, yin->name);
                goto error;
            }

            anyxml->when = read_yin_when(module, sub);
            if (!anyxml->when) {
                lyxml_free(module->ctx, sub);
                goto error;
            }
            lyxml_free(module->ctx, sub);
        } else if (!strcmp(sub->name, "must")) {
            c_must++;
        } else if (!strcmp(sub->name, "if-feature")) {
            c_ftrs++;

        } else {
            LOGVAL(LYE_INSTMT, LY_VLOG_NONE, NULL, sub->name);
            goto error;
        }
    }

    /* middle part - process nodes with cardinality of 0..n */
    if (c_must) {
        anyxml->must = calloc(c_must, sizeof *anyxml->must);
        if (!anyxml->must) {
            LOGMEM;
            goto error;
        }
    }
    if (c_ftrs) {
        anyxml->iffeature = calloc(c_ftrs, sizeof *anyxml->iffeature);
        if (!anyxml->iffeature) {
            LOGMEM;
            goto error;
        }
    }

    LY_TREE_FOR(yin->child, sub) {
        if (!strcmp(sub->name, "must")) {
            r = fill_yin_must(module, sub, &anyxml->must[anyxml->must_size]);
            anyxml->must_size++;
            if (r) {
                goto error;
            }
        } else if (!strcmp(sub->name, "if-feature")) {
            r = fill_yin_iffeature(retval, sub, &anyxml->iffeature[anyxml->iffeature_size], unres);
            anyxml->iffeature_size++;
            if (r) {
                goto error;
            }
        }
    }

    /* check XPath dependencies */
    if ((anyxml->when || anyxml->must_size) && (unres_schema_add_node(module, unres, retval, UNRES_XPATH, NULL) == -1)) {
        goto error;
    }

    return retval;

error:

    lys_node_free(retval, NULL, 0);

    return NULL;
}

/* logs directly */
static struct lys_node *
read_yin_leaf(struct lys_module *module, struct lys_node *parent, struct lyxml_elem *yin, int valid_config,
              struct unres_schema *unres)
{
    struct lys_node *retval;
    struct lys_node_leaf *leaf;
    struct lyxml_elem *sub, *next;
    const char *value;
    int r, has_type = 0;
    int c_must = 0, c_ftrs = 0, f_mand = 0;

    leaf = calloc(1, sizeof *leaf);
    if (!leaf) {
        LOGMEM;
        return NULL;
    }
    leaf->nodetype = LYS_LEAF;
    leaf->prev = (struct lys_node *)leaf;
    retval = (struct lys_node *)leaf;

    if (read_yin_common(module, parent, retval, yin,
            OPT_IDENT | OPT_MODULE | (valid_config ? OPT_CFG_PARSE | OPT_CFG_INHERIT : OPT_CFG_IGNORE)
            | (parent && (parent->nodetype == LYS_GROUPING) ? 0 : OPT_NACMEXT))) {
        goto error;
    }

    LOGDBG("YIN: parsing %s statement \"%s\"", yin->name, retval->name);

    /* insert the node into the schema tree */
    if (lys_node_addchild(parent, lys_main_module(module), retval)) {
        goto error;
    }

    LY_TREE_FOR_SAFE(yin->child, next, sub) {
        if (!sub->ns || strcmp(sub->ns->value, LY_NSYIN)) {
            /* garbage */
            lyxml_free(module->ctx, sub);
            continue;
        }

        if (!strcmp(sub->name, "type")) {
            if (has_type) {
                LOGVAL(LYE_TOOMANY, LY_VLOG_NONE, NULL, sub->name, yin->name);
                goto error;
            }
            /* HACK for unres */
            leaf->type.der = (struct lys_tpdf *)sub;
            leaf->type.parent = (struct lys_tpdf *)leaf;
            /* postpone type resolution when if-feature parsing is done since we need
             * if-feature for check_leafref_features() */
            has_type = 1;
        } else if (!strcmp(sub->name, "default")) {
            if (leaf->dflt) {
                LOGVAL(LYE_TOOMANY, LY_VLOG_NONE, NULL, sub->name, yin->name);
                goto error;
            }
            GETVAL(value, sub, "value");
            leaf->dflt = lydict_insert(module->ctx, value, strlen(value));
        } else if (!strcmp(sub->name, "units")) {
            if (leaf->units) {
                LOGVAL(LYE_TOOMANY, LY_VLOG_NONE, NULL, sub->name, yin->name);
                goto error;
            }
            GETVAL(value, sub, "name");
            leaf->units = lydict_insert(module->ctx, value, strlen(value));
        } else if (!strcmp(sub->name, "mandatory")) {
            if (f_mand) {
                LOGVAL(LYE_TOOMANY, LY_VLOG_NONE, NULL, sub->name, yin->name);
                goto error;
            }
            /* just checking the flags in leaf is not sufficient, we would allow
             * multiple mandatory statements with the "false" value
             */
            f_mand = 1;

            GETVAL(value, sub, "value");
            if (!strcmp(value, "true")) {
                leaf->flags |= LYS_MAND_TRUE;
            } else if (!strcmp(value, "false")) {
                leaf->flags |= LYS_MAND_FALSE;
            } else {
                LOGVAL(LYE_INARG, LY_VLOG_NONE, NULL, value, sub->name);
                goto error;
            }                   /* else false is the default value, so we can ignore it */
        } else if (!strcmp(sub->name, "when")) {
            if (leaf->when) {
                LOGVAL(LYE_TOOMANY, LY_VLOG_NONE, NULL, sub->name, yin->name);
                goto error;
            }

            leaf->when = read_yin_when(module, sub);
            if (!leaf->when) {
                goto error;
            }

        } else if (!strcmp(sub->name, "must")) {
            c_must++;
            continue;
        } else if (!strcmp(sub->name, "if-feature")) {
            c_ftrs++;
            continue;

        } else {
            LOGVAL(LYE_INSTMT, LY_VLOG_NONE, NULL, sub->name);
            goto error;
        }

        /* do not free sub, it could have been unlinked and stored in unres */
    }

    /* check mandatory parameters */
    if (!has_type) {
        LOGVAL(LYE_MISSCHILDSTMT, LY_VLOG_NONE, NULL, "type", yin->name);
        goto error;
    }
    if (leaf->dflt && (leaf->flags & LYS_MAND_TRUE)) {
        LOGVAL(LYE_INCHILDSTMT, LY_VLOG_NONE, NULL, "mandatory", "leaf");
        LOGVAL(LYE_SPEC, LY_VLOG_NONE, NULL,
               "The \"mandatory\" statement is forbidden on leaf with the \"default\" statement.");
        goto error;
    }

    /* middle part - process nodes with cardinality of 0..n */
    if (c_must) {
        leaf->must = calloc(c_must, sizeof *leaf->must);
        if (!leaf->must) {
            LOGMEM;
            goto error;
        }
    }
    if (c_ftrs) {
        leaf->iffeature = calloc(c_ftrs, sizeof *leaf->iffeature);
        if (!leaf->iffeature) {
            LOGMEM;
            goto error;
        }
    }

    LY_TREE_FOR(yin->child, sub) {
        if (!strcmp(sub->name, "must")) {
            r = fill_yin_must(module, sub, &leaf->must[leaf->must_size]);
            leaf->must_size++;
            if (r) {
                goto error;
            }
        } else if (!strcmp(sub->name, "if-feature")) {
            r = fill_yin_iffeature(retval, sub, &leaf->iffeature[leaf->iffeature_size], unres);
            leaf->iffeature_size++;
            if (r) {
                goto error;
            }
        }
    }

    /* finalize type parsing */
    if (unres_schema_add_node(module, unres, &leaf->type, UNRES_TYPE_DER, retval) == -1) {
        leaf->type.der = NULL;
        goto error;
    }

    /* check default value (if not defined, there still could be some restrictions
     * that need to be checked against a default value from a derived type) */
    if (unres_schema_add_str(module, unres, &leaf->type, UNRES_TYPE_DFLT, leaf->dflt) == -1) {
        goto error;
    }

    /* check XPath dependencies */
    if ((leaf->when || leaf->must_size) && (unres_schema_add_node(module, unres, retval, UNRES_XPATH, NULL) == -1)) {
        goto error;
    }

    return retval;

error:

    lys_node_free(retval, NULL, 0);

    return NULL;
}

/* logs directly */
static struct lys_node *
read_yin_leaflist(struct lys_module *module, struct lys_node *parent, struct lyxml_elem *yin, int valid_config,
                  struct unres_schema *unres)
{
    struct lys_node *retval;
    struct lys_node_leaflist *llist;
    struct lyxml_elem *sub, *next;
    const char *value;
    char *endptr;
    unsigned long val;
    int r, has_type = 0;
    int c_must = 0, c_ftrs = 0, c_dflt = 0;
    int f_ordr = 0, f_min = 0, f_max = 0;

    llist = calloc(1, sizeof *llist);
    if (!llist) {
        LOGMEM;
        return NULL;
    }
    llist->nodetype = LYS_LEAFLIST;
    llist->prev = (struct lys_node *)llist;
    retval = (struct lys_node *)llist;

    if (read_yin_common(module, parent, retval, yin,
            OPT_IDENT | OPT_MODULE | (valid_config ? OPT_CFG_PARSE | OPT_CFG_INHERIT : OPT_CFG_IGNORE)
            | (parent && (parent->nodetype == LYS_GROUPING) ? 0 : OPT_NACMEXT))) {
        goto error;
    }

    LOGDBG("YIN: parsing %s statement \"%s\"", yin->name, retval->name);

    /* insert the node into the schema tree */
    if (lys_node_addchild(parent, lys_main_module(module), retval)) {
        goto error;
    }

    LY_TREE_FOR_SAFE(yin->child, next, sub) {
        if (!sub->ns || strcmp(sub->ns->value, LY_NSYIN)) {
            /* garbage */
            lyxml_free(module->ctx, sub);
            continue;
        }

        if (!strcmp(sub->name, "type")) {
            if (has_type) {
                LOGVAL(LYE_TOOMANY, LY_VLOG_NONE, NULL, sub->name, yin->name);
                goto error;
            }
            /* HACK for unres */
            llist->type.der = (struct lys_tpdf *)sub;
            llist->type.parent = (struct lys_tpdf *)llist;
            /* postpone type resolution when if-feature parsing is done since we need
             * if-feature for check_leafref_features() */
            has_type = 1;
        } else if (!strcmp(sub->name, "units")) {
            if (llist->units) {
                LOGVAL(LYE_TOOMANY, LY_VLOG_NONE, NULL, sub->name, yin->name);
                goto error;
            }
            GETVAL(value, sub, "name");
            llist->units = lydict_insert(module->ctx, value, strlen(value));
        } else if (!strcmp(sub->name, "ordered-by")) {
            if (f_ordr) {
                LOGVAL(LYE_TOOMANY, LY_VLOG_NONE, NULL, sub->name, yin->name);
                goto error;
            }
            /* just checking the flags in llist is not sufficient, we would
             * allow multiple ordered-by statements with the "system" value
             */
            f_ordr = 1;

            if (llist->flags & LYS_CONFIG_R) {
                /* RFC 6020, 7.7.5 - ignore ordering when the list represents
                 * state data
                 */
                lyxml_free(module->ctx, sub);
                continue;
            }

            GETVAL(value, sub, "value");
            if (!strcmp(value, "user")) {
                llist->flags |= LYS_USERORDERED;
            } else if (strcmp(value, "system")) {
                LOGVAL(LYE_INARG, LY_VLOG_NONE, NULL, value, sub->name);
                goto error;
            } /* else system is the default value, so we can ignore it */

        } else if (!strcmp(sub->name, "must")) {
            c_must++;
            continue;
        } else if (!strcmp(sub->name, "if-feature")) {
            c_ftrs++;
            continue;
        } else if ((module->version >= 2) && !strcmp(sub->name, "default")) {
            c_dflt++;
            continue;

        } else if (!strcmp(sub->name, "min-elements")) {
            if (f_min) {
                LOGVAL(LYE_TOOMANY, LY_VLOG_NONE, NULL, sub->name, yin->name);
                goto error;
            }
            f_min = 1;

            GETVAL(value, sub, "value");
            while (isspace(value[0])) {
                value++;
            }

            /* convert it to uint32_t */
            errno = 0;
            endptr = NULL;
            val = strtoul(value, &endptr, 10);
            if (*endptr || value[0] == '-' || errno || val > UINT32_MAX) {
                LOGVAL(LYE_INARG, LY_VLOG_NONE, NULL, value, sub->name);
                goto error;
            }
            llist->min = (uint32_t) val;
            if (llist->max && (llist->min > llist->max)) {
                LOGVAL(LYE_INARG, LY_VLOG_NONE, NULL, value, sub->name);
                LOGVAL(LYE_SPEC, LY_VLOG_NONE, NULL, "\"min-elements\" is bigger than \"max-elements\".");
                goto error;
            }
        } else if (!strcmp(sub->name, "max-elements")) {
            if (f_max) {
                LOGVAL(LYE_TOOMANY, LY_VLOG_NONE, NULL, sub->name, yin->name);
                goto error;
            }
            f_max = 1;

            GETVAL(value, sub, "value");
            while (isspace(value[0])) {
                value++;
            }

            if (!strcmp(value, "unbounded")) {
                llist->max = 0;
            } else {
                /* convert it to uint32_t */
                errno = 0;
                endptr = NULL;
                val = strtoul(value, &endptr, 10);
                if (*endptr || value[0] == '-' || errno || val == 0 || val > UINT32_MAX) {
                    LOGVAL(LYE_INARG, LY_VLOG_NONE, NULL, value, sub->name);
                    goto error;
                }
                llist->max = (uint32_t) val;
                if (llist->min > llist->max) {
                    LOGVAL(LYE_INARG, LY_VLOG_NONE, NULL, value, sub->name);
                    LOGVAL(LYE_SPEC, LY_VLOG_NONE, NULL, "\"max-elements\" is smaller than \"min-elements\".");
                    goto error;
                }
            }
        } else if (!strcmp(sub->name, "when")) {
            if (llist->when) {
                LOGVAL(LYE_TOOMANY, LY_VLOG_NONE, NULL, sub->name, yin->name);
                goto error;
            }

            llist->when = read_yin_when(module, sub);
            if (!llist->when) {
                goto error;
            }
        } else {
            LOGVAL(LYE_INSTMT, LY_VLOG_NONE, NULL, sub->name);
            goto error;
        }

        /* do not free sub, it could have been unlinked and stored in unres */
    }

    /* check constraints */
    if (!has_type) {
        LOGVAL(LYE_MISSCHILDSTMT, LY_VLOG_NONE, NULL, "type", yin->name);
        goto error;
    }

    /* middle part - process nodes with cardinality of 0..n */
    if (c_must) {
        llist->must = calloc(c_must, sizeof *llist->must);
        if (!llist->must) {
            LOGMEM;
            goto error;
        }
    }
    if (c_ftrs) {
        llist->iffeature = calloc(c_ftrs, sizeof *llist->iffeature);
        if (!llist->iffeature) {
            LOGMEM;
            goto error;
        }
    }
    if (c_dflt) {
        llist->dflt = calloc(c_dflt, sizeof *llist->dflt);
        if (!llist->dflt) {
            LOGMEM;
            goto error;
        }
    }

    LY_TREE_FOR(yin->child, sub) {
        if (!strcmp(sub->name, "must")) {
            r = fill_yin_must(module, sub, &llist->must[llist->must_size]);
            llist->must_size++;
            if (r) {
                goto error;
            }
        } else if (!strcmp(sub->name, "if-feature")) {
            r = fill_yin_iffeature(retval, sub, &llist->iffeature[llist->iffeature_size], unres);
            llist->iffeature_size++;
            if (r) {
                goto error;
            }
        } else if (!strcmp(sub->name, "default")) {
            GETVAL(value, sub, "value");

            /* check for duplicity in case of configuration data,
             * in case of status data duplicities are allowed */
            if (llist->flags & LYS_CONFIG_W) {
                for (r = 0; r < llist->dflt_size; r++) {
                    if (ly_strequal(llist->dflt[r], value, 1)) {
                        LOGVAL(LYE_INARG, LY_VLOG_NONE, NULL, value, "default");
                        LOGVAL(LYE_SPEC, LY_VLOG_NONE, NULL, "Duplicated default value \"%s\".", value);
                        goto error;
                    }
                }
            }
            llist->dflt[llist->dflt_size++] = lydict_insert(module->ctx, value, strlen(value));
        }
    }

    /* finalize type parsing */
    if (unres_schema_add_node(module, unres, &llist->type, UNRES_TYPE_DER, retval) == -1) {
        llist->type.der = NULL;
        goto error;
    }

    if (llist->dflt_size && llist->min) {
        LOGVAL(LYE_INCHILDSTMT, LY_VLOG_NONE, NULL, "min-elements", "leaf-list");
        LOGVAL(LYE_SPEC, LY_VLOG_NONE, NULL,
               "The \"min-elements\" statement with non-zero value is forbidden on leaf-lists with the \"default\" statement.");
        goto error;
    }

    /* check default value (if not defined, there still could be some restrictions
     * that need to be checked against a default value from a derived type) */
    for (r = 0; r < llist->dflt_size; r++) {
        if (unres_schema_add_str(module, unres, &llist->type, UNRES_TYPE_DFLT, llist->dflt[r]) == -1) {
            goto error;
        }
    }

    /* check XPath dependencies */
    if ((llist->when || llist->must_size) && (unres_schema_add_node(module, unres, retval, UNRES_XPATH, NULL) == -1)) {
        goto error;
    }

    return retval;

error:

    lys_node_free(retval, NULL, 0);

    return NULL;
}

/* logs directly */
static struct lys_node *
read_yin_list(struct lys_module *module, struct lys_node *parent, struct lyxml_elem *yin, int valid_config,
              struct unres_schema *unres)
{
    struct lys_node *retval, *node;
    struct lys_node_list *list;
    struct lyxml_elem *sub, *next, root, uniq;
    int r;
    int c_tpdf = 0, c_must = 0, c_uniq = 0, c_ftrs = 0;
    int f_ordr = 0, f_max = 0, f_min = 0;
    const char *key_str = NULL, *value;
    char *auxs;
    unsigned long val;

    /* init */
    memset(&root, 0, sizeof root);
    memset(&uniq, 0, sizeof uniq);

    list = calloc(1, sizeof *list);
    if (!list) {
        LOGMEM;
        return NULL;
    }
    list->nodetype = LYS_LIST;
    list->prev = (struct lys_node *)list;
    retval = (struct lys_node *)list;

    if (read_yin_common(module, parent, retval, yin,
            OPT_IDENT | OPT_MODULE | (valid_config ? OPT_CFG_PARSE | OPT_CFG_INHERIT : OPT_CFG_IGNORE)
            | (parent && (parent->nodetype == LYS_GROUPING) ? 0 : OPT_NACMEXT))) {
        goto error;
    }

    LOGDBG("YIN: parsing %s statement \"%s\"", yin->name, retval->name);

    /* insert the node into the schema tree */
    if (lys_node_addchild(parent, lys_main_module(module), retval)) {
        goto error;
    }

    /* process list's specific children */
    LY_TREE_FOR_SAFE(yin->child, next, sub) {
        if (!sub->ns || strcmp(sub->ns->value, LY_NSYIN)) {
            /* garbage */
            lyxml_free(module->ctx, sub);
            continue;
        }

        /* data statements */
        if (!strcmp(sub->name, "container") ||
                !strcmp(sub->name, "leaf-list") ||
                !strcmp(sub->name, "leaf") ||
                !strcmp(sub->name, "list") ||
                !strcmp(sub->name, "choice") ||
                !strcmp(sub->name, "uses") ||
                !strcmp(sub->name, "grouping") ||
                !strcmp(sub->name, "anyxml") ||
                !strcmp(sub->name, "action") ||
                !strcmp(sub->name, "notification")) {
            lyxml_unlink_elem(module->ctx, sub, 2);
            lyxml_add_child(module->ctx, &root, sub);

            /* array counters */
        } else if (!strcmp(sub->name, "key")) {
            /* check cardinality 0..1 */
            if (list->keys_size) {
                LOGVAL(LYE_TOOMANY, LY_VLOG_NONE, NULL, sub->name, list->name);
                goto error;
            }

            /* count the number of keys */
            GETVAL(value, sub, "value");
            key_str = value;
            while ((value = strpbrk(value, " \t\n"))) {
                list->keys_size++;
                while (isspace(*value)) {
                    value++;
                }
            }
            list->keys_size++;
            list->keys = calloc(list->keys_size, sizeof *list->keys);
            if (!list->keys) {
                LOGMEM;
                goto error;
            }
        } else if (!strcmp(sub->name, "unique")) {
            c_uniq++;
            lyxml_unlink_elem(module->ctx, sub, 2);
            lyxml_add_child(module->ctx, &uniq, sub);
        } else if (!strcmp(sub->name, "typedef")) {
            c_tpdf++;
        } else if (!strcmp(sub->name, "must")) {
            c_must++;
        } else if (!strcmp(sub->name, "if-feature")) {
            c_ftrs++;

            /* optional stetments */
        } else if (!strcmp(sub->name, "ordered-by")) {
            if (f_ordr) {
                LOGVAL(LYE_TOOMANY, LY_VLOG_NONE, NULL, sub->name, yin->name);
                goto error;
            }
            /* just checking the flags in llist is not sufficient, we would
             * allow multiple ordered-by statements with the "system" value
             */
            f_ordr = 1;

            if (list->flags & LYS_CONFIG_R) {
                /* RFC 6020, 7.7.5 - ignore ordering when the list represents
                 * state data
                 */
                lyxml_free(module->ctx, sub);
                continue;
            }

            GETVAL(value, sub, "value");
            if (!strcmp(value, "user")) {
                list->flags |= LYS_USERORDERED;
            } else if (strcmp(value, "system")) {
                LOGVAL(LYE_INARG, LY_VLOG_NONE, NULL, value, sub->name);
                goto error;
            }
            /* else system is the default value, so we can ignore it */
            lyxml_free(module->ctx, sub);
        } else if (!strcmp(sub->name, "min-elements")) {
            if (f_min) {
                LOGVAL(LYE_TOOMANY, LY_VLOG_NONE, NULL, sub->name, yin->name);
                goto error;
            }
            f_min = 1;

            GETVAL(value, sub, "value");
            while (isspace(value[0])) {
                value++;
            }

            /* convert it to uint32_t */
            errno = 0;
            auxs = NULL;
            val = strtoul(value, &auxs, 10);
            if (*auxs || value[0] == '-' || errno || val > UINT32_MAX) {
                LOGVAL(LYE_INARG, LY_VLOG_NONE, NULL, value, sub->name);
                goto error;
            }
            list->min = (uint32_t) val;
            if (list->max && (list->min > list->max)) {
                LOGVAL(LYE_INARG, LY_VLOG_NONE, NULL, value, sub->name);
                LOGVAL(LYE_SPEC, LY_VLOG_NONE, NULL, "\"min-elements\" is bigger than \"max-elements\".");
                lyxml_free(module->ctx, sub);
                goto error;
            }
            lyxml_free(module->ctx, sub);
        } else if (!strcmp(sub->name, "max-elements")) {
            if (f_max) {
                LOGVAL(LYE_TOOMANY, LY_VLOG_NONE, NULL, sub->name, yin->name);
                goto error;
            }
            f_max = 1;

            GETVAL(value, sub, "value");
            while (isspace(value[0])) {
                value++;
            }

            if (!strcmp(value, "unbounded")) {
                list->max = 0;;
            } else {
                /* convert it to uint32_t */
                errno = 0;
                auxs = NULL;
                val = strtoul(value, &auxs, 10);
                if (*auxs || value[0] == '-' || errno || val == 0 || val > UINT32_MAX) {
                    LOGVAL(LYE_INARG, LY_VLOG_NONE, NULL, value, sub->name);
                    goto error;
                }
                list->max = (uint32_t) val;
                if (list->min > list->max) {
                    LOGVAL(LYE_INARG, LY_VLOG_NONE, NULL, value, sub->name);
                    LOGVAL(LYE_SPEC, LY_VLOG_NONE, NULL, "\"max-elements\" is smaller than \"min-elements\".");
                    goto error;
                }
            }
            lyxml_free(module->ctx, sub);
        } else if (!strcmp(sub->name, "when")) {
            if (list->when) {
                LOGVAL(LYE_TOOMANY, LY_VLOG_NONE, NULL, sub->name, yin->name);
                goto error;
            }

            list->when = read_yin_when(module, sub);
            if (!list->when) {
                lyxml_free(module->ctx, sub);
                goto error;
            }
            lyxml_free(module->ctx, sub);
        } else {
            LOGVAL(LYE_INSTMT, LY_VLOG_NONE, NULL, sub->name);
            goto error;
        }
    }

    /* check - if list is configuration, key statement is mandatory
     * (but only if we are not in a grouping or augment, then the check is deferred) */
    for (node = retval; node && !(node->nodetype & (LYS_GROUPING | LYS_AUGMENT)); node = node->parent);
    if (!node && (list->flags & LYS_CONFIG_W) && !key_str) {
        LOGVAL(LYE_MISSCHILDSTMT, LY_VLOG_LYS, retval, "key", "list");
        goto error;
    }

    /* middle part - process nodes with cardinality of 0..n except the data nodes */
    if (c_tpdf) {
        list->tpdf = calloc(c_tpdf, sizeof *list->tpdf);
        if (!list->tpdf) {
            LOGMEM;
            goto error;
        }
    }
    if (c_must) {
        list->must = calloc(c_must, sizeof *list->must);
        if (!list->must) {
            LOGMEM;
            goto error;
        }
    }
    if (c_ftrs) {
        list->iffeature = calloc(c_ftrs, sizeof *list->iffeature);
        if (!list->iffeature) {
            LOGMEM;
            goto error;
        }
    }
    LY_TREE_FOR(yin->child, sub) {
        if (!strcmp(sub->name, "typedef")) {
            r = fill_yin_typedef(module, retval, sub, &list->tpdf[list->tpdf_size], unres);
            list->tpdf_size++;
            if (r) {
                goto error;
            }
        } else if (!strcmp(sub->name, "if-feature")) {
            r = fill_yin_iffeature(retval, sub, &list->iffeature[list->iffeature_size], unres);
            list->iffeature_size++;
            if (r) {
                goto error;
            }
        } else if (!strcmp(sub->name, "must")) {
            r = fill_yin_must(module, sub, &list->must[list->must_size]);
            list->must_size++;
            if (r) {
                goto error;
            }
        }
    }

    /* last part - process data nodes */
    LY_TREE_FOR_SAFE(root.child, next, sub) {
        if (!strcmp(sub->name, "container")) {
            node = read_yin_container(module, retval, sub, valid_config, unres);
        } else if (!strcmp(sub->name, "leaf-list")) {
            node = read_yin_leaflist(module, retval, sub, valid_config, unres);
        } else if (!strcmp(sub->name, "leaf")) {
            node = read_yin_leaf(module, retval, sub, valid_config, unres);
        } else if (!strcmp(sub->name, "list")) {
            node = read_yin_list(module, retval, sub, valid_config, unres);
        } else if (!strcmp(sub->name, "choice")) {
            node = read_yin_choice(module, retval, sub, valid_config, unres);
        } else if (!strcmp(sub->name, "uses")) {
            node = read_yin_uses(module, retval, sub, unres);
        } else if (!strcmp(sub->name, "grouping")) {
            node = read_yin_grouping(module, retval, sub, valid_config, unres);
        } else if (!strcmp(sub->name, "anyxml")) {
            node = read_yin_anydata(module, retval, sub, LYS_ANYXML, valid_config, unres);
        } else if (!strcmp(sub->name, "anydata")) {
            node = read_yin_anydata(module, retval, sub, LYS_ANYDATA, valid_config, unres);
        } else if (!strcmp(sub->name, "action")) {
            node = read_yin_rpc_action(module, retval, sub, unres);
        } else if (!strcmp(sub->name, "notification")) {
            node = read_yin_notif(module, retval, sub, unres);
        } else {
            LOGINT;
            goto error;
        }
        if (!node) {
            goto error;
        }

        lyxml_free(module->ctx, sub);
    }

    if (key_str) {
        if (unres_schema_add_str(module, unres, list, UNRES_LIST_KEYS, key_str) == -1) {
            goto error;
        }
    } /* else config false list without a key, key_str presence in case of config true is checked earlier */

    /* process unique statements */
    if (c_uniq) {
        list->unique = calloc(c_uniq, sizeof *list->unique);
        if (!list->unique) {
            LOGMEM;
            goto error;
        }

        LY_TREE_FOR_SAFE(uniq.child, next, sub) {
            r = fill_yin_unique(module, retval, sub, &list->unique[list->unique_size], unres);
            list->unique_size++;
            if (r) {
                goto error;
            }

            lyxml_free(module->ctx, sub);
        }
    }

    /* check XPath dependencies */
    if ((list->when || list->must_size) && (unres_schema_add_node(module, unres, retval, UNRES_XPATH, NULL) == -1)) {
        goto error;
    }

    return retval;

error:

    lys_node_free(retval, NULL, 0);
    while (root.child) {
        lyxml_free(module->ctx, root.child);
    }
    while (uniq.child) {
        lyxml_free(module->ctx, uniq.child);
    }

    return NULL;
}

/* logs directly */
static struct lys_node *
read_yin_container(struct lys_module *module, struct lys_node *parent, struct lyxml_elem *yin, int valid_config,
                   struct unres_schema *unres)
{
    struct lyxml_elem *sub, *next, root;
    struct lys_node *node = NULL;
    struct lys_node *retval;
    struct lys_node_container *cont;
    const char *value;
    int r;
    int c_tpdf = 0, c_must = 0, c_ftrs = 0;

    /* init */
    memset(&root, 0, sizeof root);

    cont = calloc(1, sizeof *cont);
    if (!cont) {
        LOGMEM;
        return NULL;
    }
    cont->nodetype = LYS_CONTAINER;
    cont->prev = (struct lys_node *)cont;
    retval = (struct lys_node *)cont;

    if (read_yin_common(module, parent, retval, yin,
            OPT_IDENT | OPT_MODULE | (valid_config ? OPT_CFG_PARSE | OPT_CFG_INHERIT : OPT_CFG_IGNORE)
            | (parent && (parent->nodetype == LYS_GROUPING) ? 0 : OPT_NACMEXT))) {
        goto error;
    }

    LOGDBG("YIN: parsing %s statement \"%s\"", yin->name, retval->name);

    /* insert the node into the schema tree */
    if (lys_node_addchild(parent, lys_main_module(module), retval)) {
        goto error;
    }

    /* process container's specific children */
    LY_TREE_FOR_SAFE(yin->child, next, sub) {
        if (!sub->ns) {
            /* garbage */
            lyxml_free(module->ctx, sub);
            continue;
        }

        if (!strcmp(sub->name, "presence")) {
            if (cont->presence) {
                LOGVAL(LYE_TOOMANY, LY_VLOG_NONE, NULL, sub->name, yin->name);
                goto error;
            }
            GETVAL(value, sub, "value");
            cont->presence = lydict_insert(module->ctx, value, strlen(value));

            lyxml_free(module->ctx, sub);
        } else if (!strcmp(sub->name, "when")) {
            if (cont->when) {
                LOGVAL(LYE_TOOMANY, LY_VLOG_NONE, NULL, sub->name, yin->name);
                goto error;
            }

            cont->when = read_yin_when(module, sub);
            if (!cont->when) {
                lyxml_free(module->ctx, sub);
                goto error;
            }
            lyxml_free(module->ctx, sub);

            /* data statements */
        } else if (!strcmp(sub->name, "container") ||
                !strcmp(sub->name, "leaf-list") ||
                !strcmp(sub->name, "leaf") ||
                !strcmp(sub->name, "list") ||
                !strcmp(sub->name, "choice") ||
                !strcmp(sub->name, "uses") ||
                !strcmp(sub->name, "grouping") ||
                !strcmp(sub->name, "anyxml") ||
                !strcmp(sub->name, "action") ||
                !strcmp(sub->name, "notification")) {
            lyxml_unlink_elem(module->ctx, sub, 2);
            lyxml_add_child(module->ctx, &root, sub);

            /* array counters */
        } else if (!strcmp(sub->name, "typedef")) {
            c_tpdf++;
        } else if (!strcmp(sub->name, "must")) {
            c_must++;
        } else if (!strcmp(sub->name, "if-feature")) {
            c_ftrs++;
        } else {
            LOGVAL(LYE_INSTMT, LY_VLOG_NONE, NULL, sub->name);
            goto error;
        }
    }

    /* middle part - process nodes with cardinality of 0..n except the data nodes */
    if (c_tpdf) {
        cont->tpdf = calloc(c_tpdf, sizeof *cont->tpdf);
        if (!cont->tpdf) {
            LOGMEM;
            goto error;
        }
    }
    if (c_must) {
        cont->must = calloc(c_must, sizeof *cont->must);
        if (!cont->must) {
            LOGMEM;
            goto error;
        }
    }
    if (c_ftrs) {
        cont->iffeature = calloc(c_ftrs, sizeof *cont->iffeature);
        if (!cont->iffeature) {
            LOGMEM;
            goto error;
        }
    }

    LY_TREE_FOR(yin->child, sub) {
        if (!strcmp(sub->name, "typedef")) {
            r = fill_yin_typedef(module, retval, sub, &cont->tpdf[cont->tpdf_size], unres);
            cont->tpdf_size++;
            if (r) {
                goto error;
            }
        } else if (!strcmp(sub->name, "must")) {
            r = fill_yin_must(module, sub, &cont->must[cont->must_size]);
            cont->must_size++;
            if (r) {
                goto error;
            }
        } else if (!strcmp(sub->name, "if-feature")) {
            r = fill_yin_iffeature(retval, sub, &cont->iffeature[cont->iffeature_size], unres);
            cont->iffeature_size++;
            if (r) {
                goto error;
            }
        }
    }

    /* last part - process data nodes */
    LY_TREE_FOR_SAFE(root.child, next, sub) {
        if (!strcmp(sub->name, "container")) {
            node = read_yin_container(module, retval, sub, valid_config, unres);
        } else if (!strcmp(sub->name, "leaf-list")) {
            node = read_yin_leaflist(module, retval, sub, valid_config, unres);
        } else if (!strcmp(sub->name, "leaf")) {
            node = read_yin_leaf(module, retval, sub, valid_config, unres);
        } else if (!strcmp(sub->name, "list")) {
            node = read_yin_list(module, retval, sub, valid_config, unres);
        } else if (!strcmp(sub->name, "choice")) {
            node = read_yin_choice(module, retval, sub, valid_config, unres);
        } else if (!strcmp(sub->name, "uses")) {
            node = read_yin_uses(module, retval, sub, unres);
        } else if (!strcmp(sub->name, "grouping")) {
            node = read_yin_grouping(module, retval, sub, valid_config, unres);
        } else if (!strcmp(sub->name, "anyxml")) {
            node = read_yin_anydata(module, retval, sub, LYS_ANYXML, valid_config, unres);
        } else if (!strcmp(sub->name, "anydata")) {
            node = read_yin_anydata(module, retval, sub, LYS_ANYDATA, valid_config, unres);
        } else if (!strcmp(sub->name, "action")) {
            node = read_yin_rpc_action(module, retval, sub, unres);
        } else if (!strcmp(sub->name, "notification")) {
            node = read_yin_notif(module, retval, sub, unres);
        }
        if (!node) {
            goto error;
        }

        lyxml_free(module->ctx, sub);
    }

    /* check XPath dependencies */
    if ((cont->when || cont->must_size) && (unres_schema_add_node(module, unres, retval, UNRES_XPATH, NULL) == -1)) {
        goto error;
    }

    return retval;

error:

    lys_node_free(retval, NULL, 0);
    while (root.child) {
        lyxml_free(module->ctx, root.child);
    }

    return NULL;
}

/* logs directly */
static struct lys_node *
read_yin_grouping(struct lys_module *module, struct lys_node *parent, struct lyxml_elem *yin, int valid_config,
                  struct unres_schema *unres)
{
    struct lyxml_elem *sub, *next, root;
    struct lys_node *node = NULL;
    struct lys_node *retval;
    struct lys_node_grp *grp;
    int r;
    int c_tpdf = 0;

    /* init */
    memset(&root, 0, sizeof root);

    grp = calloc(1, sizeof *grp);
    if (!grp) {
        LOGMEM;
        return NULL;
    }
    grp->nodetype = LYS_GROUPING;
    grp->prev = (struct lys_node *)grp;
    retval = (struct lys_node *)grp;

    if (read_yin_common(module, parent, retval, yin, OPT_IDENT | OPT_MODULE | (valid_config ? OPT_CFG_INHERIT : 0))) {
        goto error;
    }

    LOGDBG("YIN: parsing %s statement \"%s\"", yin->name, retval->name);

    /* insert the node into the schema tree */
    if (lys_node_addchild(parent, lys_main_module(module), retval)) {
        goto error;
    }

    LY_TREE_FOR_SAFE(yin->child, next, sub) {
        if (!sub->ns || strcmp(sub->ns->value, LY_NSYIN)) {
            /* garbage */
            lyxml_free(module->ctx, sub);
            continue;
        }

        /* data statements */
        if (!strcmp(sub->name, "container") ||
                !strcmp(sub->name, "leaf-list") ||
                !strcmp(sub->name, "leaf") ||
                !strcmp(sub->name, "list") ||
                !strcmp(sub->name, "choice") ||
                !strcmp(sub->name, "uses") ||
                !strcmp(sub->name, "grouping") ||
                !strcmp(sub->name, "anyxml") ||
                !strcmp(sub->name, "action") ||
                !strcmp(sub->name, "notification")) {
            lyxml_unlink_elem(module->ctx, sub, 2);
            lyxml_add_child(module->ctx, &root, sub);

            /* array counters */
        } else if (!strcmp(sub->name, "typedef")) {
            c_tpdf++;
        } else {
            LOGVAL(LYE_INSTMT, LY_VLOG_NONE, NULL, sub->name);
            goto error;
        }
    }

    /* middle part - process nodes with cardinality of 0..n except the data nodes */
    if (c_tpdf) {
        grp->tpdf = calloc(c_tpdf, sizeof *grp->tpdf);
        if (!grp->tpdf) {
            LOGMEM;
            goto error;
        }
    }
    LY_TREE_FOR(yin->child, sub) {
        r = fill_yin_typedef(module, retval, sub, &grp->tpdf[grp->tpdf_size], unres);
        grp->tpdf_size++;
        if (r) {
            goto error;
        }
    }

    /* last part - process data nodes */
    if (!root.child) {
        LOGWRN("Grouping \"%s\" without children.", retval->name);
    }
    LY_TREE_FOR_SAFE(root.child, next, sub) {
        if (!strcmp(sub->name, "container")) {
            node = read_yin_container(module, retval, sub, valid_config, unres);
        } else if (!strcmp(sub->name, "leaf-list")) {
            node = read_yin_leaflist(module, retval, sub, valid_config, unres);
        } else if (!strcmp(sub->name, "leaf")) {
            node = read_yin_leaf(module, retval, sub, valid_config, unres);
        } else if (!strcmp(sub->name, "list")) {
            node = read_yin_list(module, retval, sub, valid_config, unres);
        } else if (!strcmp(sub->name, "choice")) {
            node = read_yin_choice(module, retval, sub, valid_config, unres);
        } else if (!strcmp(sub->name, "uses")) {
            node = read_yin_uses(module, retval, sub, unres);
        } else if (!strcmp(sub->name, "grouping")) {
            node = read_yin_grouping(module, retval, sub, valid_config, unres);
        } else if (!strcmp(sub->name, "anyxml")) {
            node = read_yin_anydata(module, retval, sub, LYS_ANYXML, valid_config, unres);
        } else if (!strcmp(sub->name, "anydata")) {
            node = read_yin_anydata(module, retval, sub, LYS_ANYDATA, valid_config, unres);
        } else if (!strcmp(sub->name, "action")) {
            node = read_yin_rpc_action(module, retval, sub, unres);
        } else if (!strcmp(sub->name, "notification")) {
            node = read_yin_notif(module, retval, sub, unres);
        }
        if (!node) {
            goto error;
        }

        lyxml_free(module->ctx, sub);
    }

    return retval;

error:

    lys_node_free(retval, NULL, 0);
    while (root.child) {
        lyxml_free(module->ctx, root.child);
    }

    return NULL;
}

/* logs directly */
static struct lys_node *
read_yin_input_output(struct lys_module *module, struct lys_node *parent, struct lyxml_elem *yin,
                      struct unres_schema *unres)
{
    struct lyxml_elem *sub, *next, root;
    struct lys_node *node = NULL;
    struct lys_node *retval = NULL;
    struct lys_node_inout *inout;
    int r;
    int c_tpdf = 0, c_must = 0;

    /* init */
    memset(&root, 0, sizeof root);

    inout = calloc(1, sizeof *inout);
    if (!inout) {
        LOGMEM;
        return NULL;
    }
    inout->prev = (struct lys_node *)inout;

    if (!strcmp(yin->name, "input")) {
        inout->nodetype = LYS_INPUT;
        inout->name = lydict_insert(module->ctx, "input", 0);
    } else if (!strcmp(yin->name, "output")) {
        inout->nodetype = LYS_OUTPUT;
        inout->name = lydict_insert(module->ctx, "output", 0);
    } else {
        LOGINT;
        free(inout);
        goto error;
    }

    retval = (struct lys_node *)inout;

    if (read_yin_common(module, parent, retval, yin, OPT_MODULE | OPT_NACMEXT)) {
        goto error;
    }

    LOGDBG("YIN: parsing %s statement \"%s\"", yin->name, retval->name);

    /* insert the node into the schema tree */
    if (lys_node_addchild(parent, lys_main_module(module), retval)) {
        goto error;
    }

    /* data statements */
    LY_TREE_FOR_SAFE(yin->child, next, sub) {
        if (!sub->ns || strcmp(sub->ns->value, LY_NSYIN)) {
            /* garbage */
            lyxml_free(module->ctx, sub);
            continue;
        }

        if (!strcmp(sub->name, "container") ||
                !strcmp(sub->name, "leaf-list") ||
                !strcmp(sub->name, "leaf") ||
                !strcmp(sub->name, "list") ||
                !strcmp(sub->name, "choice") ||
                !strcmp(sub->name, "uses") ||
                !strcmp(sub->name, "grouping") ||
                !strcmp(sub->name, "anyxml")) {
            lyxml_unlink_elem(module->ctx, sub, 2);
            lyxml_add_child(module->ctx, &root, sub);

            /* array counters */
        } else if (!strcmp(sub->name, "typedef")) {
            c_tpdf++;

        } else if ((module->version >= 2) && !strcmp(sub->name, "must")) {
            c_must++;

        } else {
            LOGVAL(LYE_INSTMT, LY_VLOG_NONE, NULL, sub->name);
            goto error;
        }
    }

    /* middle part - process nodes with cardinality of 0..n except the data nodes */
    if (c_tpdf) {
        inout->tpdf = calloc(c_tpdf, sizeof *inout->tpdf);
        if (!inout->tpdf) {
            LOGMEM;
            goto error;
        }
    }
    if (c_must) {
        inout->must = calloc(c_must, sizeof *inout->must);
        if (!inout->must) {
            LOGMEM;
            goto error;
        }
    }

    LY_TREE_FOR(yin->child, sub) {
        if (!strcmp(sub->name, "must")) {
            r = fill_yin_must(module, sub, &inout->must[inout->must_size]);
            inout->must_size++;
            if (r) {
                goto error;
            }
        } else { /* typedef */
            r = fill_yin_typedef(module, retval, sub, &inout->tpdf[inout->tpdf_size], unres);
            inout->tpdf_size++;
            if (r) {
                goto error;
            }
        }
    }

    /* last part - process data nodes */
    LY_TREE_FOR_SAFE(root.child, next, sub) {
        if (!strcmp(sub->name, "container")) {
            node = read_yin_container(module, retval, sub, 0, unres);
        } else if (!strcmp(sub->name, "leaf-list")) {
            node = read_yin_leaflist(module, retval, sub, 0, unres);
        } else if (!strcmp(sub->name, "leaf")) {
            node = read_yin_leaf(module, retval, sub, 0, unres);
        } else if (!strcmp(sub->name, "list")) {
            node = read_yin_list(module, retval, sub, 0, unres);
        } else if (!strcmp(sub->name, "choice")) {
            node = read_yin_choice(module, retval, sub, 0, unres);
        } else if (!strcmp(sub->name, "uses")) {
            node = read_yin_uses(module, retval, sub, unres);
        } else if (!strcmp(sub->name, "grouping")) {
            node = read_yin_grouping(module, retval, sub, 0, unres);
        } else if (!strcmp(sub->name, "anyxml")) {
            node = read_yin_anydata(module, retval, sub, LYS_ANYXML, 0, unres);
        } else if (!strcmp(sub->name, "anydata")) {
            node = read_yin_anydata(module, retval, sub, LYS_ANYDATA, 0, unres);
        }
        if (!node) {
            goto error;
        }

        lyxml_free(module->ctx, sub);
    }

    /* check XPath dependencies */
    if (inout->must_size && (unres_schema_add_node(module, unres, retval, UNRES_XPATH, NULL) == -1)) {
        goto error;
    }

    return retval;

error:

    lys_node_free(retval, NULL, 0);
    while (root.child) {
        lyxml_free(module->ctx, root.child);
    }

    return NULL;
}

/* logs directly */
static struct lys_node *
read_yin_notif(struct lys_module *module, struct lys_node *parent, struct lyxml_elem *yin,
               struct unres_schema *unres)
{
    struct lyxml_elem *sub, *next, root;
    struct lys_node *node = NULL;
    struct lys_node *retval;
    struct lys_node_notif *notif;
    int r;
    int c_tpdf = 0, c_ftrs = 0, c_must = 0;

    if (parent && (module->version < 2)) {
        LOGVAL(LYE_INSTMT, LY_VLOG_NONE, NULL, "notification");
        return NULL;
    }

    memset(&root, 0, sizeof root);

    notif = calloc(1, sizeof *notif);
    if (!notif) {
        LOGMEM;
        return NULL;
    }
    notif->nodetype = LYS_NOTIF;
    notif->prev = (struct lys_node *)notif;
    retval = (struct lys_node *)notif;

    if (read_yin_common(module, parent, retval, yin, OPT_IDENT | OPT_MODULE | OPT_NACMEXT)) {
        goto error;
    }

    LOGDBG("YIN: parsing %s statement \"%s\"", yin->name, retval->name);

    /* insert the node into the schema tree */
    if (lys_node_addchild(parent, lys_main_module(module), retval)) {
        goto error;
    }

    /* process rpc's specific children */
    LY_TREE_FOR_SAFE(yin->child, next, sub) {
        if (!sub->ns || strcmp(sub->ns->value, LY_NSYIN)) {
            /* garbage */
            lyxml_free(module->ctx, sub);
            continue;
        }

        /* data statements */
        if (!strcmp(sub->name, "container") ||
                !strcmp(sub->name, "leaf-list") ||
                !strcmp(sub->name, "leaf") ||
                !strcmp(sub->name, "list") ||
                !strcmp(sub->name, "choice") ||
                !strcmp(sub->name, "uses") ||
                !strcmp(sub->name, "grouping") ||
                !strcmp(sub->name, "anyxml")) {
            lyxml_unlink_elem(module->ctx, sub, 2);
            lyxml_add_child(module->ctx, &root, sub);

            /* array counters */
        } else if (!strcmp(sub->name, "typedef")) {
            c_tpdf++;
        } else if (!strcmp(sub->name, "if-feature")) {
            c_ftrs++;
        } else if ((module->version >= 2) && !strcmp(sub->name, "must")) {
            c_must++;
        } else {
            LOGVAL(LYE_INSTMT, LY_VLOG_NONE, NULL, sub->name);
            goto error;
        }
    }

    /* middle part - process nodes with cardinality of 0..n except the data nodes */
    if (c_tpdf) {
        notif->tpdf = calloc(c_tpdf, sizeof *notif->tpdf);
        if (!notif->tpdf) {
            LOGMEM;
            goto error;
        }
    }
    if (c_ftrs) {
        notif->iffeature = calloc(c_ftrs, sizeof *notif->iffeature);
        if (!notif->iffeature) {
            LOGMEM;
            goto error;
        }
    }
    if (c_must) {
        notif->must = calloc(c_must, sizeof *notif->must);
        if (!notif->must) {
            LOGMEM;
            goto error;
        }
    }

    LY_TREE_FOR(yin->child, sub) {
        if (!strcmp(sub->name, "typedef")) {
            r = fill_yin_typedef(module, retval, sub, &notif->tpdf[notif->tpdf_size], unres);
            notif->tpdf_size++;
            if (r) {
                goto error;
            }
        } else if (!strcmp(sub->name, "if-feature")) {
            r = fill_yin_iffeature(retval, sub, &notif->iffeature[notif->iffeature_size], unres);
            notif->iffeature_size++;
            if (r) {
                goto error;
            }
        } else if (!strcmp(sub->name, "must")) {
            r = fill_yin_must(module, sub, &notif->must[notif->must_size]);
            notif->must_size++;
            if (r) {
                goto error;
            }
        }
    }

    /* last part - process data nodes */
    LY_TREE_FOR_SAFE(root.child, next, sub) {
        if (!strcmp(sub->name, "container")) {
            node = read_yin_container(module, retval, sub, 0, unres);
        } else if (!strcmp(sub->name, "leaf-list")) {
            node = read_yin_leaflist(module, retval, sub, 0, unres);
        } else if (!strcmp(sub->name, "leaf")) {
            node = read_yin_leaf(module, retval, sub, 0, unres);
        } else if (!strcmp(sub->name, "list")) {
            node = read_yin_list(module, retval, sub, 0, unres);
        } else if (!strcmp(sub->name, "choice")) {
            node = read_yin_choice(module, retval, sub, 0, unres);
        } else if (!strcmp(sub->name, "uses")) {
            node = read_yin_uses(module, retval, sub, unres);
        } else if (!strcmp(sub->name, "grouping")) {
            node = read_yin_grouping(module, retval, sub, 0, unres);
        } else if (!strcmp(sub->name, "anyxml")) {
            node = read_yin_anydata(module, retval, sub, LYS_ANYXML, 0, unres);
        } else if (!strcmp(sub->name, "anydata")) {
            node = read_yin_anydata(module, retval, sub, LYS_ANYDATA, 0, unres);
        }
        if (!node) {
            goto error;
        }

        lyxml_free(module->ctx, sub);
    }

    /* check XPath dependencies */
    if (notif->must_size && (unres_schema_add_node(module, unres, retval, UNRES_XPATH, NULL) == -1)) {
        goto error;
    }

    return retval;

error:

    lys_node_free(retval, NULL, 0);
    while (root.child) {
        lyxml_free(module->ctx, root.child);
    }

    return NULL;
}

/* logs directly */
static struct lys_node *
read_yin_rpc_action(struct lys_module *module, struct lys_node *parent, struct lyxml_elem *yin,
                    struct unres_schema *unres)
{
    struct lyxml_elem *sub, *next, root;
    struct lys_node *node = NULL;
    struct lys_node *retval;
    struct lys_node_rpc_action *rpc;
    int r;
    int c_tpdf = 0, c_ftrs = 0, c_input = 0, c_output = 0;

    if (!strcmp(yin->name, "action")) {
        if (module->version < 2) {
            LOGVAL(LYE_INSTMT, LY_VLOG_NONE, NULL, "action");
            return NULL;
        }
        for (node = parent; node; node = lys_parent(node)) {
            if ((node->nodetype & (LYS_RPC | LYS_ACTION | LYS_NOTIF))
                    || ((node->nodetype == LYS_LIST) && !((struct lys_node_list *)node)->keys_size)) {
                LOGVAL(LYE_INPAR, LY_VLOG_NONE, NULL, strnodetype(node->nodetype), "action");
                return NULL;
            }
        }
    }

    /* init */
    memset(&root, 0, sizeof root);

    rpc = calloc(1, sizeof *rpc);
    if (!rpc) {
        LOGMEM;
        return NULL;
    }
    rpc->nodetype = (!strcmp(yin->name, "rpc") ? LYS_RPC : LYS_ACTION);
    rpc->prev = (struct lys_node *)rpc;
    retval = (struct lys_node *)rpc;

    if (read_yin_common(module, parent, retval, yin, OPT_IDENT | OPT_MODULE | OPT_NACMEXT)) {
        goto error;
    }

    LOGDBG("YIN: parsing %s statement \"%s\"", yin->name, retval->name);

    /* insert the node into the schema tree */
    if (lys_node_addchild(parent, lys_main_module(module), retval)) {
        goto error;
    }

    /* process rpc's specific children */
    LY_TREE_FOR_SAFE(yin->child, next, sub) {
        if (!sub->ns || strcmp(sub->ns->value, LY_NSYIN)) {
            /* garbage */
            lyxml_free(module->ctx, sub);
            continue;
        }

        if (!strcmp(sub->name, "input")) {
            if (c_input) {
                LOGVAL(LYE_TOOMANY, LY_VLOG_NONE, NULL, sub->name, yin->name);
                goto error;
            }
            c_input++;
            lyxml_unlink_elem(module->ctx, sub, 2);
            lyxml_add_child(module->ctx, &root, sub);
        } else if (!strcmp(sub->name, "output")) {
            if (c_output) {
                LOGVAL(LYE_TOOMANY, LY_VLOG_NONE, NULL, sub->name, yin->name);
                goto error;
            }
            c_output++;
            lyxml_unlink_elem(module->ctx, sub, 2);
            lyxml_add_child(module->ctx, &root, sub);

            /* data statements */
        } else if (!strcmp(sub->name, "grouping")) {
            lyxml_unlink_elem(module->ctx, sub, 2);
            lyxml_add_child(module->ctx, &root, sub);

            /* array counters */
        } else if (!strcmp(sub->name, "typedef")) {
            c_tpdf++;
        } else if (!strcmp(sub->name, "if-feature")) {
            c_ftrs++;
        } else {
            LOGVAL(LYE_INSTMT, LY_VLOG_NONE, NULL, sub->name);
            goto error;
        }
    }

    /* middle part - process nodes with cardinality of 0..n except the data nodes */
    if (c_tpdf) {
        rpc->tpdf = calloc(c_tpdf, sizeof *rpc->tpdf);
        if (!rpc->tpdf) {
            LOGMEM;
            goto error;
        }
    }
    if (c_ftrs) {
        rpc->iffeature = calloc(c_ftrs, sizeof *rpc->iffeature);
        if (!rpc->iffeature) {
            LOGMEM;
            goto error;
        }
    }

    LY_TREE_FOR(yin->child, sub) {
        if (!strcmp(sub->name, "typedef")) {
            r = fill_yin_typedef(module, retval, sub, &rpc->tpdf[rpc->tpdf_size], unres);
            rpc->tpdf_size++;
            if (r) {
                goto error;
            }
        } else if (!strcmp(sub->name, "if-feature")) {
            r = fill_yin_iffeature(retval, sub, &rpc->iffeature[rpc->iffeature_size], unres);
            rpc->iffeature_size++;
            if (r) {
                goto error;
            }
        }
    }

    /* last part - process data nodes */
    LY_TREE_FOR_SAFE(root.child, next, sub) {
        if (!strcmp(sub->name, "grouping")) {
            node = read_yin_grouping(module, retval, sub, 0, unres);
        } else if (!strcmp(sub->name, "input") || !strcmp(sub->name, "output")) {
            node = read_yin_input_output(module, retval, sub, unres);
        }
        if (!node) {
            goto error;
        }

        lyxml_free(module->ctx, sub);
    }

    return retval;

error:

    lys_node_free(retval, NULL, 0);
    while (root.child) {
        lyxml_free(module->ctx, root.child);
    }

    return NULL;
}

/* logs directly
 *
 * resolve - referenced grouping should be bounded to the namespace (resolved)
 * only when uses does not appear in grouping. In a case of grouping's uses,
 * we just get information but we do not apply augment or refine to it.
 */
static struct lys_node *
read_yin_uses(struct lys_module *module, struct lys_node *parent, struct lyxml_elem *yin, struct unres_schema *unres)
{
    struct lyxml_elem *sub, *next;
    struct lys_node *retval;
    struct lys_node_uses *uses;
    const char *value;
    int c_ref = 0, c_aug = 0, c_ftrs = 0;
    int r;

    uses = calloc(1, sizeof *uses);
    if (!uses) {
        LOGMEM;
        return NULL;
    }
    uses->nodetype = LYS_USES;
    uses->prev = (struct lys_node *)uses;
    retval = (struct lys_node *)uses;

    GETVAL(value, yin, "name");
    uses->name = lydict_insert(module->ctx, value, 0);

    if (read_yin_common(module, parent, retval, yin, OPT_MODULE
            | (parent && (parent->nodetype == LYS_GROUPING) ? 0 : OPT_NACMEXT))) {
        goto error;
    }

    LOGDBG("YIN: parsing %s statement \"%s\"", yin->name, retval->name);

    /* insert the node into the schema tree */
    if (lys_node_addchild(parent, lys_main_module(module), retval)) {
        goto error;
    }

    /* get other properties of uses */
    LY_TREE_FOR_SAFE(yin->child, next, sub) {
        if (!sub->ns || strcmp(sub->ns->value, LY_NSYIN)) {
            /* garbage */
            lyxml_free(module->ctx, sub);
            continue;
        }

        if (!strcmp(sub->name, "refine")) {
            c_ref++;
        } else if (!strcmp(sub->name, "augment")) {
            c_aug++;
        } else if (!strcmp(sub->name, "if-feature")) {
            c_ftrs++;
        } else if (!strcmp(sub->name, "when")) {
            if (uses->when) {
                LOGVAL(LYE_TOOMANY, LY_VLOG_NONE, NULL, sub->name, yin->name);
                goto error;
            }

            uses->when = read_yin_when(module, sub);
            if (!uses->when) {
                lyxml_free(module->ctx, sub);
                goto error;
            }
            lyxml_free(module->ctx, sub);
        } else {
            LOGVAL(LYE_INSTMT, LY_VLOG_NONE, NULL, sub->name);
            goto error;
        }
    }

    /* process properties with cardinality 0..n */
    if (c_ref) {
        uses->refine = calloc(c_ref, sizeof *uses->refine);
        if (!uses->refine) {
            LOGMEM;
            goto error;
        }
    }
    if (c_aug) {
        uses->augment = calloc(c_aug, sizeof *uses->augment);
        if (!uses->augment) {
            LOGMEM;
            goto error;
        }
    }
    if (c_ftrs) {
        uses->iffeature = calloc(c_ftrs, sizeof *uses->iffeature);
        if (!uses->iffeature) {
            LOGMEM;
            goto error;
        }
    }

    LY_TREE_FOR(yin->child, sub) {
        if (!strcmp(sub->name, "refine")) {
            r = fill_yin_refine(retval, sub, &uses->refine[uses->refine_size], unres);
            uses->refine_size++;
            if (r) {
                goto error;
            }
        } else if (!strcmp(sub->name, "augment")) {
            r = fill_yin_augment(module, retval, sub, &uses->augment[uses->augment_size], unres);
            uses->augment_size++;
            if (r) {
                goto error;
            }
        } else if (!strcmp(sub->name, "if-feature")) {
            r = fill_yin_iffeature(retval, sub, &uses->iffeature[uses->iffeature_size], unres);
            uses->iffeature_size++;
            if (r) {
                goto error;
            }
        }
    }

    if (unres_schema_add_node(module, unres, uses, UNRES_USES, NULL) == -1) {
        goto error;
    }

    /* check XPath dependencies */
    if (uses->when && (unres_schema_add_node(module, unres, retval, UNRES_XPATH, NULL) == -1)) {
        goto error;
    }

    return retval;

error:

    lys_node_free(retval, NULL, 0);

    return NULL;
}

/* logs directly
 *
 * common code for yin_read_module() and yin_read_submodule()
 */
static int
read_sub_module(struct lys_module *module, struct lys_submodule *submodule, struct lyxml_elem *yin,
                struct unres_schema *unres)
{
    struct ly_ctx *ctx = module->ctx;
    struct lyxml_elem *next, *child, *child2, root, grps, augs;
    struct lys_node *node = NULL;
    struct lys_module *trg;
    struct lys_include inc;
    const char *value;
    int i, r;
    size_t size;
    int version_flag = 0;
    /* counters */
    int c_imp = 0, c_rev = 0, c_tpdf = 0, c_ident = 0, c_inc = 0, c_aug = 0, c_ftrs = 0, c_dev = 0;

    /* to simplify code, store the module/submodule being processed as trg */
    trg = submodule ? (struct lys_module *)submodule : module;

    /* init */
    memset(&root, 0, sizeof root);
    memset(&grps, 0, sizeof grps);
    memset(&augs, 0, sizeof augs);

    /*
     * in the first run, we process elements with cardinality of 1 or 0..1 and
     * count elements with cardinality 0..n. Data elements (choices, containers,
     * leafs, lists, leaf-lists) are moved aside to be processed last, since we
     * need have all top-level and groupings already prepared at that time. In
     * the middle loop, we process other elements with carinality of 0..n since
     * we need to allocate arrays to store them.
     */
    LY_TREE_FOR_SAFE(yin->child, next, child) {
        if (!child->ns || strcmp(child->ns->value, LY_NSYIN)) {
            /* garbage */
            lyxml_free(ctx, child);
            continue;
        }

        if (!submodule && !strcmp(child->name, "namespace")) {
            if (module->ns) {
                LOGVAL(LYE_TOOMANY, LY_VLOG_NONE, NULL, child->name, yin->name);
                goto error;
            }
            GETVAL(value, child, "uri");
            module->ns = lydict_insert(ctx, value, strlen(value));
            lyxml_free(ctx, child);
        } else if (!submodule && !strcmp(child->name, "prefix")) {
            if (module->prefix) {
                LOGVAL(LYE_TOOMANY, LY_VLOG_NONE, NULL, child->name, yin->name);
                goto error;
            }
            GETVAL(value, child, "value");
            if (lyp_check_identifier(value, LY_IDENT_PREFIX, module, NULL)) {
                goto error;
            }
            module->prefix = lydict_insert(ctx, value, strlen(value));
            lyxml_free(ctx, child);
        } else if (submodule && !strcmp(child->name, "belongs-to")) {
            if (submodule->prefix) {
                LOGVAL(LYE_TOOMANY, LY_VLOG_NONE, NULL, child->name, yin->name);
                goto error;
            }
            GETVAL(value, child, "module");
            if (!ly_strequal(value, submodule->belongsto->name, 1)) {
                LOGVAL(LYE_INARG, LY_VLOG_NONE, NULL, value, child->name);
                goto error;
            }

            /* get the prefix substatement, start with checks */
            if (!child->child) {
                LOGVAL(LYE_MISSCHILDSTMT, LY_VLOG_NONE, NULL, "prefix", child->name);
                goto error;
            } else if (strcmp(child->child->name, "prefix")) {
                LOGVAL(LYE_INSTMT, LY_VLOG_NONE, NULL, child->child->name);
                goto error;
            } else if (child->child->next) {
                LOGVAL(LYE_INSTMT, LY_VLOG_NONE, NULL, child->child->next->name);
                goto error;
            }
            /* and now finally get the value */
            GETVAL(value, child->child, "value");
            /* check here differs from a generic prefix check, since this prefix
             * don't have to be unique
             */
            if (lyp_check_identifier(value, LY_IDENT_NAME, NULL, NULL)) {
                goto error;
            }
            submodule->prefix = lydict_insert(ctx, value, strlen(value));

            /* we are done with belongs-to */
            lyxml_free(ctx, child);

            /* counters (statements with n..1 cardinality) */
        } else if (!strcmp(child->name, "import")) {
            c_imp++;
        } else if (!strcmp(child->name, "revision")) {
            c_rev++;
        } else if (!strcmp(child->name, "typedef")) {
            c_tpdf++;
        } else if (!strcmp(child->name, "identity")) {
            c_ident++;
        } else if (!strcmp(child->name, "include")) {
            c_inc++;
        } else if (!strcmp(child->name, "augment")) {
            c_aug++;
            /* keep augments separated, processed last */
            lyxml_unlink_elem(ctx, child, 2);
            lyxml_add_child(ctx, &augs, child);

        } else if (!strcmp(child->name, "feature")) {
            c_ftrs++;
        } else if (!strcmp(child->name, "deviation")) {
            c_dev++;

            /* data statements */
        } else if (!strcmp(child->name, "container") ||
                !strcmp(child->name, "leaf-list") ||
                !strcmp(child->name, "leaf") ||
                !strcmp(child->name, "list") ||
                !strcmp(child->name, "choice") ||
                !strcmp(child->name, "uses") ||
                !strcmp(child->name, "anyxml") ||
                !strcmp(child->name, "rpc") ||
                !strcmp(child->name, "notification")) {
            lyxml_unlink_elem(ctx, child, 2);
            lyxml_add_child(ctx, &root, child);

        } else if (!strcmp(child->name, "grouping")) {
            /* keep groupings separated and process them before other data statements */
            lyxml_unlink_elem(ctx, child, 2);
            lyxml_add_child(ctx, &grps, child);

            /* optional statements */
        } else if (!strcmp(child->name, "description")) {
            if (trg->dsc) {
                LOGVAL(LYE_TOOMANY, LY_VLOG_NONE, NULL, child->name, yin->name);
                goto error;
            }
            trg->dsc = read_yin_subnode(ctx, child, "text");
            lyxml_free(ctx, child);
            if (!trg->dsc) {
                goto error;
            }
        } else if (!strcmp(child->name, "reference")) {
            if (trg->ref) {
                LOGVAL(LYE_TOOMANY, LY_VLOG_NONE, NULL, child->name, yin->name);
                goto error;
            }
            trg->ref = read_yin_subnode(ctx, child, "text");
            lyxml_free(ctx, child);
            if (!trg->ref) {
                goto error;
            }
        } else if (!strcmp(child->name, "organization")) {
            if (trg->org) {
                LOGVAL(LYE_TOOMANY, LY_VLOG_NONE, NULL, child->name, yin->name);
                goto error;
            }
            trg->org = read_yin_subnode(ctx, child, "text");
            lyxml_free(ctx, child);
            if (!trg->org) {
                goto error;
            }
        } else if (!strcmp(child->name, "contact")) {
            if (trg->contact) {
                LOGVAL(LYE_TOOMANY, LY_VLOG_NONE, NULL, child->name, yin->name);
                goto error;
            }
            trg->contact = read_yin_subnode(ctx, child, "text");
            lyxml_free(ctx, child);
            if (!trg->contact) {
                goto error;
            }
        } else if (!strcmp(child->name, "yang-version")) {
            if (version_flag) {
                LOGVAL(LYE_TOOMANY, LY_VLOG_NONE, NULL, child->name, yin->name);
                goto error;
            }
            GETVAL(value, child, "value");
            if (strcmp(value, "1") && strcmp(value, "1.1")) {
                LOGVAL(LYE_INARG, LY_VLOG_NONE, NULL, value, "yang-version");
                goto error;
            }
            version_flag = 1;
            if (!strcmp(value, "1")) {
                if (submodule) {
                    if (module->version > 1) {
                        LOGVAL(LYE_INVER, LY_VLOG_NONE, NULL);
                        goto error;
                    }
                } else {
                    module->version = 1;
                }
            } else {
                if (submodule) {
                    if (module->version < 2) {
                        LOGVAL(LYE_INVER, LY_VLOG_NONE, NULL);
                        goto error;
                    }
                } else {
                    module->version = 2;
                }
            }

            lyxml_free(ctx, child);

        } else if (!strcmp(child->name, "extension")) {
            GETVAL(value, child, "name");

            /* we have the following supported (hardcoded) extensions: */
            /* ietf-netconf's get-filter-element-attributes */
            if (!strcmp(module->ns, LY_NSNC) &&
                    !strcmp(value, "get-filter-element-attributes")) {
                LOGDBG("NETCONF filter extension found");
            /* NACM's default-deny-write and default-deny-all */
            } else if (!strcmp(module->ns, LY_NSNACM) &&
                    (!strcmp(value, "default-deny-write") || !strcmp(value, "default-deny-all"))) {
                LOGDBG("NACM extension found");
            /* other extensions are not supported, so inform about such an extension */
            } else {
                LOGWRN("Not supported \"%s\" extension statement found, ignoring.", value);
                lyxml_free(ctx, child);
            }
        } else {
            LOGVAL(LYE_INSTMT, LY_VLOG_NONE, NULL, child->name);
            goto error;
        }
    }

    /* check for mandatory statements */
    if (submodule && !submodule->prefix) {
        LOGVAL(LYE_MISSCHILDSTMT, LY_VLOG_NONE, NULL, "belongs-to", "submodule");
        goto error;
    } else if (!submodule) {
        if (!module->ns) {
            LOGVAL(LYE_MISSCHILDSTMT, LY_VLOG_NONE, NULL, "namespace", "module");
            goto error;
        }
        if (!module->prefix) {
            LOGVAL(LYE_MISSCHILDSTMT, LY_VLOG_NONE, NULL, "prefix", "module");
            goto error;
        }
    }

    /* allocate arrays for elements with cardinality of 0..n */
    if (c_imp) {
        size = (c_imp * sizeof *trg->imp) + sizeof(void*);
        trg->imp = calloc(1, size);
        if (!trg->imp) {
            LOGMEM;
            goto error;
        }
        /* set stop block for possible realloc */
        trg->imp[c_imp].module = (void*)0x1;
    }
    if (c_rev) {
        trg->rev = calloc(c_rev, sizeof *trg->rev);
        if (!trg->rev) {
            LOGMEM;
            goto error;
        }
    }
    if (c_tpdf) {
        trg->tpdf = calloc(c_tpdf, sizeof *trg->tpdf);
        if (!trg->tpdf) {
            LOGMEM;
            goto error;
        }
    }
    if (c_ident) {
        trg->ident = calloc(c_ident, sizeof *trg->ident);
        if (!trg->ident) {
            LOGMEM;
            goto error;
        }
    }
    if (c_inc) {
        size = (c_inc * sizeof *trg->inc) + sizeof(void*);
        trg->inc = calloc(1, size);
        if (!trg->inc) {
            LOGMEM;
            goto error;
        }
        /* set stop block for possible realloc */
        trg->inc[c_inc].submodule = (void*)0x1;
    }
    if (c_aug) {
        trg->augment = calloc(c_aug, sizeof *trg->augment);
        if (!trg->augment) {
            LOGMEM;
            goto error;
        }
    }
    if (c_ftrs) {
        trg->features = calloc(c_ftrs, sizeof *trg->features);
        if (!trg->features) {
            LOGMEM;
            goto error;
        }
    }
    if (c_dev) {
        trg->deviation = calloc(c_dev, sizeof *trg->deviation);
        if (!trg->deviation) {
            LOGMEM;
            goto error;
        }
    }

    /* middle part - process nodes with cardinality of 0..n except the data nodes and augments */
    LY_TREE_FOR_SAFE(yin->child, next, child) {
        if (!strcmp(child->name, "import")) {
            r = fill_yin_import(trg, child, &trg->imp[trg->imp_size]);
            trg->imp_size++;
            if (r) {
                goto error;
            }

        } else if (!strcmp(child->name, "include")) {
            memset(&inc, 0, sizeof inc);
            /* 1) pass module, not trg, since we want to pass the main module
             * 2) we cannot pass directly the structure in the array since
             * submodule parser can realloc our array of includes */
            r = fill_yin_include(module, submodule, child, &inc, unres);
            if (!r) {
                /* success, copy the filled data into the final array */
                memcpy(&trg->inc[trg->inc_size], &inc, sizeof inc);
                trg->inc_size++;
            } else if (r == -1) {
                goto error;
            }

        } else if (!strcmp(child->name, "revision")) {
            GETVAL(value, child, "date");
            if (lyp_check_date(value)) {
                goto error;
            }
            memcpy(trg->rev[trg->rev_size].date, value, LY_REV_SIZE - 1);
            /* check uniqueness of the revision date - not required by RFC */
            for (i = 0; i < trg->rev_size; i++) {
                if (!strcmp(value, trg->rev[i].date)) {
                    LOGVAL(LYE_INARG, LY_VLOG_NONE, NULL, value, child->name);
                    LOGVAL(LYE_SPEC, LY_VLOG_NONE, NULL, "Revision is not unique.");
                }
            }

            LY_TREE_FOR(child->child, child2) {
                if (!strcmp(child2->name, "description")) {
                    if (trg->rev[trg->rev_size].dsc) {
                        LOGVAL(LYE_TOOMANY, LY_VLOG_NONE, NULL, child2->name, child->name);
                        goto error;
                    }
                    trg->rev[trg->rev_size].dsc = read_yin_subnode(ctx, child2, "text");
                    if (!trg->rev[trg->rev_size].dsc) {
                        goto error;
                    }
                } else if (!strcmp(child2->name, "reference")) {
                    if (trg->rev[trg->rev_size].ref) {
                        LOGVAL(LYE_TOOMANY, LY_VLOG_NONE, NULL, child2->name, child->name);
                        goto error;
                    }
                    trg->rev[trg->rev_size].ref = read_yin_subnode(ctx, child2, "text");
                    if (!trg->rev[trg->rev_size].ref) {
                        goto error;
                    }
                } else {
                    LOGVAL(LYE_INSTMT, LY_VLOG_NONE, NULL, child2->name);
                    goto error;
                }
            }

            /* keep the latest revision at position 0 */
            if (trg->rev_size && strcmp(trg->rev[trg->rev_size].date, trg->rev[0].date) > 0) {
                /* switch their position */
                value = strdup(trg->rev[0].date);
                if (!value) {
                    LOGMEM;
                    goto error;
                }
                memcpy(trg->rev[0].date, trg->rev[trg->rev_size].date, LY_REV_SIZE - 1);
                memcpy(trg->rev[trg->rev_size].date, value, LY_REV_SIZE - 1);
                free((char *)value);

                if (!ly_strequal(trg->rev[0].dsc, trg->rev[trg->rev_size].dsc, 1)) {
                    value = trg->rev[0].dsc;
                    trg->rev[0].dsc = trg->rev[trg->rev_size].dsc;
                    trg->rev[trg->rev_size].dsc = value;
                }

                if (!ly_strequal(trg->rev[0].ref, trg->rev[trg->rev_size].ref, 1)) {
                    value = trg->rev[0].ref;
                    trg->rev[0].ref = trg->rev[trg->rev_size].ref;
                    trg->rev[trg->rev_size].ref = value;
                }
            }

            trg->rev_size++;

        } else if (!strcmp(child->name, "typedef")) {
            r = fill_yin_typedef(trg, NULL, child, &trg->tpdf[trg->tpdf_size], unres);
            trg->tpdf_size++;
            if (r) {
                goto error;
            }

        } else if (!strcmp(child->name, "identity")) {
            r = fill_yin_identity(trg, child, &trg->ident[trg->ident_size], unres);
            trg->ident_size++;
            if (r) {
                goto error;
            }

        } else if (!strcmp(child->name, "feature")) {
            r = fill_yin_feature(trg, child, &trg->features[trg->features_size], unres);
            trg->features_size++;
            if (r) {
                goto error;
            }

        } else if (!strcmp(child->name, "deviation")) {
            r = fill_yin_deviation(trg, child, &trg->deviation[trg->deviation_size], unres);
            trg->deviation_size++;
            if (r) {
                goto error;
            }
        }
    }

    if (!submodule) {
        /* update the size of the arrays, they can be smaller due to possible duplicities
         * found in submodules */
        if (module->inc_size) {
            module->inc = ly_realloc(module->inc, module->inc_size * sizeof *module->inc);
            if (!module->inc) {
                LOGMEM;
                goto error;
            }
        }
        if (module->imp_size) {
            module->imp = ly_realloc(module->imp, module->imp_size * sizeof *module->imp);
            if (!module->imp) {
                LOGMEM;
                goto error;
            }
        }
    }

    /* process data nodes. Start with groupings to allow uses
     * refer to them. Submodule's data nodes are stored in the
     * main module data tree.
     */
    LY_TREE_FOR_SAFE(grps.child, next, child) {
        node = read_yin_grouping(trg, NULL, child, 1, unres);
        if (!node) {
            goto error;
        }

        lyxml_free(ctx, child);
    }

    /* parse data nodes, ... */
    LY_TREE_FOR_SAFE(root.child, next, child) {

        if (!strcmp(child->name, "container")) {
            node = read_yin_container(trg, NULL, child, 1, unres);
        } else if (!strcmp(child->name, "leaf-list")) {
            node = read_yin_leaflist(trg, NULL, child, 1, unres);
        } else if (!strcmp(child->name, "leaf")) {
            node = read_yin_leaf(trg, NULL, child, 1, unres);
        } else if (!strcmp(child->name, "list")) {
            node = read_yin_list(trg, NULL, child, 1, unres);
        } else if (!strcmp(child->name, "choice")) {
            node = read_yin_choice(trg, NULL, child, 1, unres);
        } else if (!strcmp(child->name, "uses")) {
            node = read_yin_uses(trg, NULL, child, unres);
        } else if (!strcmp(child->name, "anyxml")) {
            node = read_yin_anydata(trg, NULL, child, LYS_ANYXML, 1, unres);
        } else if (!strcmp(child->name, "anydata")) {
            node = read_yin_anydata(trg, NULL, child, LYS_ANYDATA, 1, unres);
        } else if (!strcmp(child->name, "rpc")) {
            node = read_yin_rpc_action(trg, NULL, child, unres);
        } else if (!strcmp(child->name, "notification")) {
            node = read_yin_notif(trg, NULL, child, unres);
        }
        if (!node) {
            goto error;
        }

        lyxml_free(ctx, child);
    }

    /* ... and finally augments (last, so we can augment our data, for instance) */
    LY_TREE_FOR_SAFE(augs.child, next, child) {
        r = fill_yin_augment(trg, NULL, child, &trg->augment[trg->augment_size], unres);
        trg->augment_size++;

        if (r) {
            goto error;
        }
        lyxml_free(ctx, child);
    }

    return EXIT_SUCCESS;

error:
    /* cleanup */
    while (root.child) {
        lyxml_free(module->ctx, root.child);
    }
    while (grps.child) {
        lyxml_free(module->ctx, grps.child);
    }
    while (augs.child) {
        lyxml_free(module->ctx, augs.child);
    }

    return EXIT_FAILURE;
}

/* logs directly */
struct lys_submodule *
yin_read_submodule(struct lys_module *module, const char *data, struct unres_schema *unres)
{
    struct lyxml_elem *yin;
    struct lys_submodule *submodule = NULL;
    const char *value;

    assert(module->ctx);

    yin = lyxml_parse_mem(module->ctx, data, 0);
    if (!yin) {
        return NULL;
    }

    /* check root element */
    if (!yin->name || strcmp(yin->name, "submodule")) {
        LOGVAL(LYE_INSTMT, LY_VLOG_NONE, NULL, yin->name);
        goto error;
    }

    GETVAL(value, yin, "name");
    if (lyp_check_identifier(value, LY_IDENT_NAME, NULL, NULL)) {
        goto error;
    }

    submodule = calloc(1, sizeof *submodule);
    if (!submodule) {
        LOGMEM;
        goto error;
    }

    submodule->ctx = module->ctx;
    submodule->name = lydict_insert(submodule->ctx, value, strlen(value));
    submodule->type = 1;
    submodule->belongsto = module;

    LOGVRB("Reading submodule \"%s\".", submodule->name);
    if (read_sub_module(module, submodule, yin, unres)) {
        goto error;
    }

    /* cleanup */
    lyxml_free(module->ctx, yin);

    LOGVRB("Submodule \"%s\" successfully parsed.", submodule->name);
    return submodule;

error:
    /* cleanup */
    unres_schema_free((struct lys_module *)submodule, &unres);
    lyxml_free(module->ctx, yin);

    if (!submodule) {
        LOGERR(ly_errno, "Submodule parsing failed.");
        return NULL;
    }

    LOGERR(ly_errno, "Submodule \"%s\" parsing failed.", submodule->name);

    lys_sub_module_remove_devs_augs((struct lys_module *)submodule);
    lys_submodule_module_data_free(submodule);
    lys_submodule_free(submodule, NULL);
    return NULL;
}

/* logs directly */
struct lys_module *
yin_read_module(struct ly_ctx *ctx, const char *data, const char *revision, int implement)
{
    struct lyxml_elem *yin;
    struct lys_module *module = NULL;
    struct unres_schema *unres;
    const char *value;

    unres = calloc(1, sizeof *unres);
    if (!unres) {
        LOGMEM;
        return NULL;
    }

    yin = lyxml_parse_mem(ctx, data, 0);
    if (!yin) {
       goto error;
    }

    /* check root element */
    if (!yin->name || strcmp(yin->name, "module")) {
        LOGVAL(LYE_INSTMT, LY_VLOG_NONE, NULL, yin->name);
        goto error;
    }

    GETVAL(value, yin, "name");
    if (lyp_check_identifier(value, LY_IDENT_NAME, NULL, NULL)) {
        goto error;
    }

    module = calloc(1, sizeof *module);
    if (!module) {
        LOGMEM;
        goto error;
    }

    module->ctx = ctx;
    module->name = lydict_insert(ctx, value, strlen(value));
    module->type = 0;
    module->implemented = (implement ? 1 : 0);

    LOGVRB("Reading module \"%s\".", module->name);
    if (read_sub_module(module, NULL, yin, unres)) {
        goto error;
    }

    /* resolve rest of unres items */
    if (unres->count && resolve_unres_schema(module, unres)) {
        goto error;
    }

    if (revision) {
        /* check revision of the parsed model */
        if (!module->rev_size || strcmp(revision, module->rev[0].date)) {
            LOGVRB("Module \"%s\" parsed with the wrong revision (\"%s\" instead \"%s\").",
                   module->name, module->rev[0].date, revision);
            goto error;
        }
    }

    if (lyp_ctx_add_module(&module)) {
        goto error;
    }

    if (module->deviation_size && !module->implemented) {
        LOGVRB("Module \"%s\" includes deviations, changing its conformance to \"implement\".", module->name);
        /* deviations always causes target to be made implemented,
         * but augents and leafrefs not, so we have to apply them now */
        if (lys_set_implemented(module)) {
            goto error;
        }
    }

    lyxml_free(ctx, yin);
    unres_schema_free(NULL, &unres);
    LOGVRB("Module \"%s\" successfully parsed.", module->name);
    return module;

error:
    /* cleanup */
    lyxml_free(ctx, yin);
    unres_schema_free(module, &unres);

    if (!module) {
        LOGERR(ly_errno, "Module parsing failed.");
        return NULL;
    }

    LOGERR(ly_errno, "Module \"%s\" parsing failed.", module->name);

    lys_sub_module_remove_devs_augs(module);
    lys_free(module, NULL, 1);
    return NULL;
}<|MERGE_RESOLUTION|>--- conflicted
+++ resolved
@@ -38,9 +38,6 @@
         LOGVAL(LYE_MISSARG, LY_VLOG_NONE, NULL, arg, node->name);  \
         goto error;                                                              \
     }
-
-/* parser.c */
-int dup_prefix_check(const char *prefix, struct lys_module *module);
 
 #define OPT_IDENT       0x01
 #define OPT_CFG_PARSE   0x02
@@ -622,14 +619,10 @@
             type->info.dec64.div = type->der->type.info.dec64.div;
         }
 
-<<<<<<< HEAD
-=======
         if (type->info.dec64.range && lyp_check_length_range(type->info.dec64.range->expr, type)) {
             LOGVAL(LYE_INARG, LY_VLOG_NONE, NULL, value, "range");
             goto error;
         }
-
->>>>>>> 3c3eb2bb
         break;
 
     case LY_TYPE_ENUM:
