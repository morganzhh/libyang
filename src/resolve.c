--- conflicted
+++ resolved
@@ -2907,11 +2907,7 @@
 
     do {
         if ((i = parse_path_arg(id, &prefix, &pref_len, &name, &nam_len, &parent_times, &has_predicate)) < 1) {
-<<<<<<< HEAD
             LOGVAL(LYE_INCHAR, parent_tpdf ? LY_VLOG_NONE : LY_VLOG_LYS, parent_tpdf ? NULL : parent, id[-i], &id[-i]);
-=======
-            LOGVAL(LYE_INCHAR, line, parent_tpdf ? LY_VLOG_NONE : LY_VLOG_LYS, parent_tpdf ? NULL : parent, id[-i], &id[-i]);
->>>>>>> 0f96754f
             return -1;
         }
         id += i;
@@ -2967,7 +2963,7 @@
         } else {
             /* move down the tree, if possible */
             if (node->nodetype & (LYS_LEAF | LYS_LEAFLIST | LYS_ANYXML)) {
-                LOGVAL(LYE_INCHAR, line, parent_tpdf ? LY_VLOG_NONE : LY_VLOG_LYS, parent_tpdf ? NULL : parent, name[0], name);
+                LOGVAL(LYE_INCHAR, parent_tpdf ? LY_VLOG_NONE : LY_VLOG_LYS, parent_tpdf ? NULL : parent, name[0], name);
                 return -1;
             }
             node = node->child;
