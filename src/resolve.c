--- conflicted
+++ resolved
@@ -5676,15 +5676,6 @@
 {
     struct lyd_node *elem = unlinked_nodes;
 
-<<<<<<< HEAD
-    if (ctx_node_type == LYXP_NODE_ELEM) {
-        if (lyd_insert(node, elem)) {
-            return -1;
-        }
-    } else {
-        if (lyd_insert_after(node, elem)) {
-            return -1;
-=======
     LY_TREE_FOR_SAFE(unlinked_nodes, unlinked_nodes, elem) {
         lyd_unlink(elem);
         if (ctx_node_type == LYXP_NODE_ELEM) {
@@ -5695,7 +5686,6 @@
             if (lyd_insert_after(node, elem)) {
                 return -1;
             }
->>>>>>> 3fdf9035
         }
     }
     return EXIT_SUCCESS;
